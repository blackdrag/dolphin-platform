--- conflicted
+++ resolved
@@ -16,12 +16,8 @@
 package com.canoo.dolphin.server.javaee;
 
 import com.canoo.dolphin.BeanManager;
-<<<<<<< HEAD
 import com.canoo.dolphin.server.DolphinSession;
-import com.canoo.dolphin.server.context.DolphinContext;
-=======
 import com.canoo.dolphin.server.context.DolphinContextHandler;
->>>>>>> 2662e37b
 import com.canoo.dolphin.server.event.DolphinEventBus;
 import com.canoo.dolphin.server.event.impl.DolphinEventBusImpl;
 
@@ -38,24 +34,15 @@
     @Produces
     @ClientScoped
     public BeanManager createManager() {
-<<<<<<< HEAD
-        return DolphinContext.getCurrentContext().getBeanManager();
+        return DolphinContextHandler.getCurrentContext().getBeanManager();
     }
 
     @Produces
     @ClientScoped
     public DolphinSession createDolphinSession() {
-        return DolphinContext.getCurrentContext().getDolphinSession();
+        return DolphinContextHandler.getCurrentContext().getDolphinSession();
     }
 
-    @Produces
-    @ApplicationScoped
-    public TaskExecutor createTaskExecutor() {
-        return TaskExecutorImpl.getInstance();
-=======
-        return DolphinContextHandler.getCurrentContext().getBeanManager();
->>>>>>> 2662e37b
-    }
 
     @Produces
     @ApplicationScoped
@@ -63,5 +50,4 @@
         return DolphinEventBusImpl.getInstance();
     }
 
-
 }