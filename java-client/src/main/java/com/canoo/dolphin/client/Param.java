package com.canoo.dolphin.client;

import org.opendolphin.StringUtil;

<<<<<<< HEAD
=======
/**
 * The class defines a param that can be used as a action param when calling a action on the server side
 * controller. Each param is defined by a name and a value. The name must be unique for a specific action.
 * See {@link ControllerProxy#invoke(String, Param...)} for more details.
 */
>>>>>>> 9e383ae5
public class Param {

    private final String name;

    private final Object value;

    /**
     * Default constructor
     * @param name name of the param
     * @param value value of the param
     */
    public Param(String name, Object value) {
        if (StringUtil.isBlank(name)) {
            throw new IllegalArgumentException("name must not be null");
        }
        this.name = name;
        this.value = value;
    }

    /**
     * Returns the param name
     * @return the name
     */
    public String getName() {
        return name;
    }

    /**
     * Returns the param value
     * @return the value
     */
    public Object getValue() {
        return value;
    }

    @Override
    public boolean equals(Object o) {
        if (this == o) return true;
        if (!(o instanceof Param)) return false;

        Param param = (Param) o;

        if (!name.equals(param.name)) return false;
        if (value != null ? !value.equals(param.value) : param.value != null) return false;

        return true;
    }

    @Override
    public int hashCode() {
        int result = name.hashCode();
        result = 31 * result + (value != null ? value.hashCode() : 0);
        return result;
    }
}<|MERGE_RESOLUTION|>--- conflicted
+++ resolved
@@ -2,14 +2,11 @@
 
 import org.opendolphin.StringUtil;
 
-<<<<<<< HEAD
-=======
 /**
  * The class defines a param that can be used as a action param when calling a action on the server side
  * controller. Each param is defined by a name and a value. The name must be unique for a specific action.
  * See {@link ControllerProxy#invoke(String, Param...)} for more details.
  */
->>>>>>> 9e383ae5
 public class Param {
 
     private final String name;
