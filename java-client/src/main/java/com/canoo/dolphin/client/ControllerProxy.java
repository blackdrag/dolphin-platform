--- conflicted
+++ resolved
@@ -2,8 +2,6 @@
 
 import java.util.concurrent.CompletableFuture;
 
-<<<<<<< HEAD
-=======
 /**
  * A proxy that can be used to interact with the server side controller. Whenever a {@link ControllerProxy} is created
  * in the client a matching controller instance is created on the server side. The proxy can be used to interact with
@@ -13,7 +11,6 @@
  * method on teh client the server side controller will be destroyed, too. Otherwiese the controller on the server will
  * automatically be destroyed when the client will be exited or the {@link ClientContext} will be disconnected (see {@link ClientContext#disconnect()}).
  */
->>>>>>> 9e383ae5
 public interface ControllerProxy<T> {
 
     /**
