--- conflicted
+++ resolved
@@ -1,11 +1,8 @@
 package com.canoo.dolphin.client;
 
-<<<<<<< HEAD
-=======
 /**
  * This exception will be thrown if a {@link ClientContext} can't be created by using {@link ClientContextFactory#connect(ClientConfiguration)}.
  */
->>>>>>> 9e383ae5
 public class ClientInitializationException extends RuntimeException {
 
     /**
