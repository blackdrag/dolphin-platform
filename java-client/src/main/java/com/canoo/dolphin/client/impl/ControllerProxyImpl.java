package com.canoo.dolphin.client.impl;

import com.canoo.dolphin.client.ClientContext;
import com.canoo.dolphin.client.ControllerActionException;
import com.canoo.dolphin.client.ControllerProxy;
import com.canoo.dolphin.client.Param;
import com.canoo.dolphin.impl.*;
import com.canoo.dolphin.internal.BeanRepository;
import org.opendolphin.StringUtil;
import org.opendolphin.core.client.ClientDolphin;
import org.opendolphin.core.client.ClientPresentationModel;
import org.opendolphin.core.client.comm.OnFinishedHandler;

import java.util.List;
import java.util.Map;
import java.util.UUID;
import java.util.concurrent.CompletableFuture;

import static com.canoo.dolphin.impl.ClassRepositoryImpl.FieldType.DOLPHIN_BEAN;

public class ControllerProxyImpl<T> implements ControllerProxy<T> {

    private final String controllerId;

    private final ClientContext context;

    private final BeanRepository beanRepository;

    private final ClientDolphin dolphin;

    private T model;

    private volatile boolean destroyed = false;

    public ControllerProxyImpl(String controllerId, T model, ClientContext context, ClientDolphin dolphin, BeanRepository beanRepository) {
        if (StringUtil.isBlank(controllerId)) {
            throw new NullPointerException("controllerId must not be null");
        }
        if (dolphin == null) {
            throw new NullPointerException("dolphin must not be null");
        }
        if (context == null) {
            throw new NullPointerException("context must not be null");
        }
        if (beanRepository == null) {
            throw new NullPointerException("beanRepository must not be null");
        }
        this.beanRepository = beanRepository;
        this.dolphin = dolphin;
        this.controllerId = controllerId;
        this.model = model;
        this.context = context;
    }

    @Override
    public T getModel() {
        return model;
    }

    @Override
    public CompletableFuture<Void> invoke(String actionName, Param... params) {
        if (destroyed) {
            throw new IllegalStateException("The controller was already destroyed");
        }

        final String actionId = UUID.randomUUID().toString();

        if (params != null && params.length > 0) {
            for (final Param param : params) {
                ControllerActionCallParamBean paramBean = context.getBeanManager().create(ControllerActionCallParamBean.class);
                final ClassRepositoryImpl.FieldType type = DolphinUtils.getFieldType(param.getValue());
                final Object value = type == DOLPHIN_BEAN ? beanRepository.getDolphinId(param.getValue()) : param.getValue();
                paramBean.setValue(value);
                paramBean.setValueType(DolphinUtils.mapFieldTypeToDolphin(type));
                paramBean.setActionId(actionId);
            }
        }

        ControllerActionCallBean bean = context.getBeanManager().findAll(ControllerActionCallBean.class).get(0);
        bean.setControllerId(controllerId);
        bean.setActionName(actionName);
        bean.setId(actionId);


        final CompletableFuture<Void> result = new CompletableFuture<>();
        dolphin.send(PlatformConstants.CALL_CONTROLLER_ACTION_COMMAND_NAME, new OnFinishedHandler() {
            @Override
            public void onFinished(List<ClientPresentationModel> presentationModels) {
                List<ControllerActionCallErrorBean> errors = context.getBeanManager().findAll(ControllerActionCallErrorBean.class);
                if(errors.isEmpty()) {
                    result.complete(null);
                } else {
                    result.obtrudeException(new ControllerActionException());
                }
                context.getBeanManager().removeAll(ControllerActionCallErrorBean.class);
            }

            @Override
            public void onFinishedData(List<Map> data) {
                //Unused....
            }
        });
        return result;
    }

    @Override
    public CompletableFuture<Void> destroy() {
        if (destroyed) {
            throw new IllegalStateException("The controller was already destroyed");
        }
        destroyed = true;
        ControllerDestroyBean bean = context.getBeanManager().findAll(ControllerDestroyBean.class).get(0);
        bean.setControllerId(controllerId);
<<<<<<< HEAD

        final CompletableFuture<Void> ret = new CompletableFuture<>();

        dolphin.send(PlatformConstants.DESTROY_CONTROLLER_COMMAND_NAME, new OnFinishedHandler() {
            @Override
            public void onFinished(List<ClientPresentationModel> presentationModels) {
                model = null;
                ret.complete(null);
            }

            @Override
            public void onFinishedData(List<Map> data) {
                //Unused....
            }
=======
        return context.getBeanManager().invoke(PlatformConstants.DESTROY_CONTROLLER_COMMAND_NAME).thenAccept(v -> {
            model = null;
>>>>>>> 9e383ae5
        });
        return ret;
    }
}<|MERGE_RESOLUTION|>--- conflicted
+++ resolved
@@ -5,6 +5,7 @@
 import com.canoo.dolphin.client.ControllerProxy;
 import com.canoo.dolphin.client.Param;
 import com.canoo.dolphin.impl.*;
+import com.canoo.dolphin.impl.ControllerActionCallBean;
 import com.canoo.dolphin.internal.BeanRepository;
 import org.opendolphin.StringUtil;
 import org.opendolphin.core.client.ClientDolphin;
@@ -111,7 +112,6 @@
         destroyed = true;
         ControllerDestroyBean bean = context.getBeanManager().findAll(ControllerDestroyBean.class).get(0);
         bean.setControllerId(controllerId);
-<<<<<<< HEAD
 
         final CompletableFuture<Void> ret = new CompletableFuture<>();
 
@@ -126,10 +126,6 @@
             public void onFinishedData(List<Map> data) {
                 //Unused....
             }
-=======
-        return context.getBeanManager().invoke(PlatformConstants.DESTROY_CONTROLLER_COMMAND_NAME).thenAccept(v -> {
-            model = null;
->>>>>>> 9e383ae5
         });
         return ret;
     }
