--- conflicted
+++ resolved
@@ -15,7 +15,8 @@
  */
 package com.canoo.dolphin.client;
 
-<<<<<<< HEAD
+import com.canoo.dolphin.impl.codec.OptimizedJsonCodec;
+
 import com.canoo.dolphin.client.impl.ClientBeanManagerImpl;
 import com.canoo.dolphin.client.impl.ClientContextImpl;
 import com.canoo.dolphin.client.impl.ClientEventDispatcher;
@@ -35,11 +36,6 @@
 import com.canoo.dolphin.internal.ClassRepository;
 import com.canoo.dolphin.internal.EventDispatcher;
 import com.canoo.dolphin.internal.collections.ListMapper;
-=======
-import com.canoo.dolphin.client.impl.ClientContextImpl;
-import com.canoo.dolphin.impl.PlatformConstants;
-import com.canoo.dolphin.impl.codec.OptimizedJsonCodec;
->>>>>>> 99192862
 import org.opendolphin.core.client.ClientDolphin;
 import org.opendolphin.core.client.ClientModelStore;
 import org.opendolphin.core.client.comm.HttpClientConnector;
@@ -68,7 +64,6 @@
         final CompletableFuture<ClientContext> result = new CompletableFuture<>();
         Executors.newSingleThreadExecutor().execute(() -> {
             try {
-<<<<<<< HEAD
                 final ClientDolphin clientDolphin = createClientDolphin(clientConfiguration);
                 final DolphinCommandHandler dolphinCommandHandler = new DolphinCommandHandler(clientDolphin);
 
@@ -83,16 +78,6 @@
                 final ControllerProxyFactory controllerProxyFactory = new ControllerProxyFactoryImpl(platformBeanRepository, dolphinCommandHandler, clientDolphin);
                 final ClientContext clientContext = new ClientContextImpl(clientDolphin, controllerProxyFactory, dolphinCommandHandler, platformBeanRepository, clientBeanManager);
                 clientDolphin.startPushListening(PlatformConstants.POLL_COMMAND_NAME, PlatformConstants.RELEASE_COMMAND_NAME);
-=======
-                final ClientDolphin dolphin = new ClientDolphin();
-                dolphin.setClientModelStore(new ClientModelStore(dolphin));
-                final HttpClientConnector clientConnector = new HttpClientConnector(dolphin, clientConfiguration.getServerEndpoint());
-                clientConnector.setCodec(new OptimizedJsonCodec());
-                clientConnector.setUiThreadHandler(clientConfiguration.getUiThreadHandler());
-                dolphin.setClientConnector(clientConnector);
-                final ClientContext clientContext = new ClientContextImpl(dolphin);
-                dolphin.startPushListening(PlatformConstants.POLL_COMMAND_NAME, PlatformConstants.RELEASE_COMMAND_NAME);
->>>>>>> 99192862
                 clientConfiguration.getUiThreadHandler().executeInsideUiThread(() -> result.complete(clientContext));
             } catch (Exception e) {
                 throw new ClientInitializationException(e);
@@ -105,7 +90,7 @@
         final ClientDolphin clientDolphin = new ClientDolphin();
         clientDolphin.setClientModelStore(new ClientModelStore(clientDolphin));
         final HttpClientConnector clientConnector = new HttpClientConnector(clientDolphin, clientConfiguration.getServerEndpoint());
-        clientConnector.setCodec(new JsonCodec());
+        clientConnector.setCodec(new OptimizedJsonCodec());
         clientConnector.setUiThreadHandler(clientConfiguration.getUiThreadHandler());
         clientDolphin.setClientConnector(clientConnector);
         return clientDolphin;
