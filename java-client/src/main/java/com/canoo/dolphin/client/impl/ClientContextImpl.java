/*
 * Copyright 2015-2016 Canoo Engineering AG.
 *
 * Licensed under the Apache License, Version 2.0 (the "License");
 * you may not use this file except in compliance with the License.
 * You may obtain a copy of the License at
 *
 *     http://www.apache.org/licenses/LICENSE-2.0
 *
 * Unless required by applicable law or agreed to in writing, software
 * distributed under the License is distributed on an "AS IS" BASIS,
 * WITHOUT WARRANTIES OR CONDITIONS OF ANY KIND, either express or implied.
 * See the License for the specific language governing permissions and
 * limitations under the License.
 */
package com.canoo.dolphin.client.impl;

import com.canoo.dolphin.client.ClientBeanManager;
import com.canoo.dolphin.client.ClientContext;
import com.canoo.dolphin.client.ControllerInitalizationException;
import com.canoo.dolphin.client.ControllerProxy;
import com.canoo.dolphin.client.State;
import com.canoo.dolphin.impl.PlatformConstants;
import com.canoo.dolphin.util.Assert;
import org.opendolphin.core.client.ClientDolphin;

import java.lang.ref.WeakReference;
import java.util.List;
import java.util.concurrent.CompletableFuture;
import java.util.concurrent.CopyOnWriteArrayList;
import java.util.concurrent.ExecutionException;
import java.util.concurrent.Executors;

public class ClientContextImpl implements ClientContext {

    private final ClientDolphin clientDolphin;

    private final ClientBeanManagerImpl clientBeanManager;

    private final ClientPlatformBeanRepository platformBeanRepository;

    private State state = State.CREATED;

    private final List<WeakReference<ControllerProxy>> registeredWeakControllers;

    private final ControllerProxyFactory controllerProxyFactory;

    private final DolphinCommandHandler dolphinCommandHandler;

    public ClientContextImpl(ClientDolphin clientDolphin, ControllerProxyFactory controllerProxyFactory, DolphinCommandHandler dolphinCommandHandler, ClientPlatformBeanRepository platformBeanRepository, ClientBeanManagerImpl clientBeanManager) throws ExecutionException, InterruptedException {
        Assert.requireNonNull(clientDolphin, "clientDolphin");
        Assert.requireNonNull(controllerProxyFactory, "controllerProxyFactory");
        Assert.requireNonNull(dolphinCommandHandler, "dolphinCommandHandler");
        Assert.requireNonNull(platformBeanRepository, "platformBeanRepository");
        Assert.requireNonNull(clientBeanManager, "clientBeanManager");
        this.clientDolphin = clientDolphin;
        this.controllerProxyFactory = controllerProxyFactory;
        this.dolphinCommandHandler = dolphinCommandHandler;
        this.platformBeanRepository = platformBeanRepository;
        this.clientBeanManager = clientBeanManager;
        registeredWeakControllers = new CopyOnWriteArrayList<>();
<<<<<<< HEAD

        dolphinCommandHandler.invokeDolphinCommand(PlatformConstants.INIT_COMMAND_NAME).thenAccept(v -> state = State.INITIALIZED).get();
=======
        final EventDispatcher dispatcher = new ClientEventDispatcher(clientDolphin);
        final BeanRepository beanRepository = new BeanRepositoryImpl(clientDolphin, dispatcher);
        final PresentationModelBuilderFactory builderFactory = new ClientPresentationModelBuilderFactory(clientDolphin);
        final ClassRepository classRepository = new ClassRepositoryImpl(clientDolphin, beanRepository, builderFactory);
        final ListMapper listMapper = new ListMapperImpl(clientDolphin, classRepository, beanRepository, builderFactory, dispatcher);
        final BeanBuilder beanBuilder = new BeanBuilderImpl(classRepository, beanRepository, listMapper, builderFactory, dispatcher);
        clientBeanManager = new ClientBeanManagerImpl(beanRepository, beanBuilder, clientDolphin);
        platformBeanRepository = new ClientPlatformBeanRepository(clientDolphin, beanRepository, dispatcher);

        invokeDolphinCommand(PlatformConstants.INIT_CONTEXT_COMMAND_NAME).thenAccept(v -> state = State.INITIALIZED).get();
>>>>>>> 01f1a44b
    }

    @Override
    public synchronized <T> CompletableFuture<ControllerProxy<T>> createController(String name) {
       Assert.requireNonBlank(name, "name");
        checkForInitializedState();

        final CompletableFuture<ControllerProxy<T>> task = new CompletableFuture<>();
        Executors.newSingleThreadExecutor().execute(() -> {
            try {
                ControllerProxy<T> controllerProxy = controllerProxyFactory.create(name);
                registeredWeakControllers.add(new WeakReference<>(controllerProxy));
                task.complete(controllerProxy);
            } catch (Exception e) {
                task.completeExceptionally(new ControllerInitalizationException(e));
            }
        });
        return task;
    }

    @Override
    public synchronized ClientBeanManager getBeanManager() {
        checkForInitializedState();
        return clientBeanManager;
    }

    @Override
    public synchronized CompletableFuture<Void> disconnect() {
        checkForInitializedState();
        state = State.DESTROYING;
        clientDolphin.stopPushListening();
        final CompletableFuture<Void> result = new CompletableFuture<>();

        Executors.newSingleThreadExecutor().execute(() -> {
            for (WeakReference<ControllerProxy> destroyableRef : registeredWeakControllers) {
                try {
                    ControllerProxy destroyable = destroyableRef.get();
                    if(destroyable != null) {
                        destroyable.destroy().get();
                    }
                } catch (Exception e) {
                    //TODO
                } finally {
                    registeredWeakControllers.remove(destroyableRef);
                }
            }
            try {
<<<<<<< HEAD
                //TODO: Hack - When calling the PlatformConstants.DISCONNECT_COMMAND_NAME command the internal result listener in OD is never called and therefore the command handling will never be finished.
                // Currently I think that this is based on another problem: When calling the sisconnect on the JavaFX APplication.stop() method the Platform Tread will be stopped berfore the callback is called.
                state = State.DESTROYED;
                dolphinCommandHandler.invokeDolphinCommand(PlatformConstants.DISCONNECT_COMMAND_NAME);
=======
                //TODO: Hack - When calling the PlatformConstants.DESTROY_CONTEXT_COMMAND_NAME command the internal result listener in OD is never called and therefore the command handling will never be finished.
                state = State.DESTROYED;
                invokeDolphinCommand(PlatformConstants.DESTROY_CONTEXT_COMMAND_NAME);
>>>>>>> 01f1a44b
                result.complete(null);
            } catch (Exception e) {
                result.completeExceptionally(e);
            }
        });

        return result;
    }

    private void checkForInitializedState() {
        switch (state) {
            case CREATED:
                throw new IllegalStateException("The client is initialized!");
            case DESTROYED:
                throw new IllegalStateException("The client is disconnected!");
            case DESTROYING:
                throw new IllegalStateException("The client is disconnecting!");
        }
    }
}<|MERGE_RESOLUTION|>--- conflicted
+++ resolved
@@ -59,21 +59,7 @@
         this.platformBeanRepository = platformBeanRepository;
         this.clientBeanManager = clientBeanManager;
         registeredWeakControllers = new CopyOnWriteArrayList<>();
-<<<<<<< HEAD
-
-        dolphinCommandHandler.invokeDolphinCommand(PlatformConstants.INIT_COMMAND_NAME).thenAccept(v -> state = State.INITIALIZED).get();
-=======
-        final EventDispatcher dispatcher = new ClientEventDispatcher(clientDolphin);
-        final BeanRepository beanRepository = new BeanRepositoryImpl(clientDolphin, dispatcher);
-        final PresentationModelBuilderFactory builderFactory = new ClientPresentationModelBuilderFactory(clientDolphin);
-        final ClassRepository classRepository = new ClassRepositoryImpl(clientDolphin, beanRepository, builderFactory);
-        final ListMapper listMapper = new ListMapperImpl(clientDolphin, classRepository, beanRepository, builderFactory, dispatcher);
-        final BeanBuilder beanBuilder = new BeanBuilderImpl(classRepository, beanRepository, listMapper, builderFactory, dispatcher);
-        clientBeanManager = new ClientBeanManagerImpl(beanRepository, beanBuilder, clientDolphin);
-        platformBeanRepository = new ClientPlatformBeanRepository(clientDolphin, beanRepository, dispatcher);
-
-        invokeDolphinCommand(PlatformConstants.INIT_CONTEXT_COMMAND_NAME).thenAccept(v -> state = State.INITIALIZED).get();
->>>>>>> 01f1a44b
+        dolphinCommandHandler.invokeDolphinCommand(PlatformConstants.INIT_CONTEXT_COMMAND_NAME).thenAccept(v -> state = State.INITIALIZED).get();
     }
 
     @Override
@@ -121,16 +107,10 @@
                 }
             }
             try {
-<<<<<<< HEAD
                 //TODO: Hack - When calling the PlatformConstants.DISCONNECT_COMMAND_NAME command the internal result listener in OD is never called and therefore the command handling will never be finished.
                 // Currently I think that this is based on another problem: When calling the sisconnect on the JavaFX APplication.stop() method the Platform Tread will be stopped berfore the callback is called.
                 state = State.DESTROYED;
-                dolphinCommandHandler.invokeDolphinCommand(PlatformConstants.DISCONNECT_COMMAND_NAME);
-=======
-                //TODO: Hack - When calling the PlatformConstants.DESTROY_CONTEXT_COMMAND_NAME command the internal result listener in OD is never called and therefore the command handling will never be finished.
-                state = State.DESTROYED;
-                invokeDolphinCommand(PlatformConstants.DESTROY_CONTEXT_COMMAND_NAME);
->>>>>>> 01f1a44b
+                dolphinCommandHandler.invokeDolphinCommand(PlatformConstants.DESTROY_CONTEXT_COMMAND_NAME);
                 result.complete(null);
             } catch (Exception e) {
                 result.completeExceptionally(e);
