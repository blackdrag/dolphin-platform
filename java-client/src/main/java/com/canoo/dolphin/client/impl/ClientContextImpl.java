package com.canoo.dolphin.client.impl;

import com.canoo.dolphin.impl.PlatformConstants;
import com.canoo.dolphin.client.ClientBeanManager;
import com.canoo.dolphin.client.ClientContext;
import com.canoo.dolphin.client.ControllerProxy;
import com.canoo.dolphin.impl.*;
import com.canoo.dolphin.impl.collections.ListMapperImpl;
import com.canoo.dolphin.impl.ControllerRegistryBean;
import com.canoo.dolphin.internal.BeanBuilder;
import com.canoo.dolphin.internal.BeanRepository;
import com.canoo.dolphin.internal.ClassRepository;
import com.canoo.dolphin.internal.EventDispatcher;
import com.canoo.dolphin.internal.collections.ListMapper;
import org.opendolphin.StringUtil;
import org.opendolphin.core.client.ClientDolphin;

import java.util.concurrent.CompletableFuture;
import java.util.concurrent.ExecutionException;

public class ClientContextImpl implements ClientContext {

    private final ClientDolphin clientDolphin;

    private final ClientBeanManagerImpl clientBeanManager;

    private boolean killed = false;

    public ClientContextImpl(ClientDolphin clientDolphin) throws ExecutionException, InterruptedException {
        if(clientDolphin == null) {
            throw new IllegalArgumentException("clientDolphin must not be null!");
        }
        this.clientDolphin = clientDolphin;
        final EventDispatcher dispatcher = new ClientEventDispatcher(clientDolphin);
<<<<<<< HEAD
        final BeanRepository beanRepository = new BeanRepository(clientDolphin, dispatcher);
=======
        beanRepository = new BeanRepositoryImpl(clientDolphin, dispatcher);
>>>>>>> d35eeba6
        final PresentationModelBuilderFactory builderFactory = new ClientPresentationModelBuilderFactory(clientDolphin);
        final ClassRepository classRepository = new ClassRepositoryImpl(clientDolphin, beanRepository, builderFactory);
        final ListMapper listMapper = new ListMapperImpl(clientDolphin, classRepository, beanRepository, builderFactory, dispatcher);
        final BeanBuilder beanBuilder = new BeanBuilderImpl(classRepository, beanRepository, listMapper, builderFactory, dispatcher);
        clientBeanManager = new ClientBeanManagerImpl(beanRepository, beanBuilder, clientDolphin);
        clientBeanManager.invoke(PlatformConstants.INIT_COMMAND_NAME).get();
    }

    @Override
    public <T> CompletableFuture<ControllerProxy<T>> createController(String name) {
        if(StringUtil.isBlank(name)) {
            throw new IllegalArgumentException("name must not be null or empty!");
        }
        if(killed) {
            throw new IllegalStateException("The client is disconnected!");
        }
        final ControllerRegistryBean bean = getBeanManager().findAll(ControllerRegistryBean.class).get(0);
        bean.setControllerName(name);
<<<<<<< HEAD
        return getBeanManager().invoke(Constants.REGISTER_CONTROLLER_COMMAND_NAME).handle((v, e) -> {
            if (e != null) {
=======
        return getBeanManager().invoke(PlatformConstants.REGISTER_CONTROLLER_COMMAND_NAME).handle((v, e) -> {
            if(e != null) {
>>>>>>> d35eeba6
                throw new RuntimeException(e);
            }
            @SuppressWarnings("unchecked")
            final T model = (T) bean.getModel();
            return new ControllerProxyImpl<>(bean.getControllerId(), model, this);
        });
    }

    @Override
    public ClientBeanManager getBeanManager() {
        if(killed) {
            throw new IllegalStateException("The client is disconnected!");
        }
        return clientBeanManager;
    }

    @Override
    public CompletableFuture<Void> disconnect() {
        if(killed) {
            throw new IllegalStateException("The client is disconnected!");
        }
        return getBeanManager().invoke(PlatformConstants.DISCONNECT_COMMAND_NAME).thenAccept(v -> killed = true);
    }
}<|MERGE_RESOLUTION|>--- conflicted
+++ resolved
@@ -32,11 +32,7 @@
         }
         this.clientDolphin = clientDolphin;
         final EventDispatcher dispatcher = new ClientEventDispatcher(clientDolphin);
-<<<<<<< HEAD
-        final BeanRepository beanRepository = new BeanRepository(clientDolphin, dispatcher);
-=======
-        beanRepository = new BeanRepositoryImpl(clientDolphin, dispatcher);
->>>>>>> d35eeba6
+        final BeanRepository beanRepository = new BeanRepositoryImpl(clientDolphin, dispatcher);
         final PresentationModelBuilderFactory builderFactory = new ClientPresentationModelBuilderFactory(clientDolphin);
         final ClassRepository classRepository = new ClassRepositoryImpl(clientDolphin, beanRepository, builderFactory);
         final ListMapper listMapper = new ListMapperImpl(clientDolphin, classRepository, beanRepository, builderFactory, dispatcher);
@@ -55,13 +51,8 @@
         }
         final ControllerRegistryBean bean = getBeanManager().findAll(ControllerRegistryBean.class).get(0);
         bean.setControllerName(name);
-<<<<<<< HEAD
-        return getBeanManager().invoke(Constants.REGISTER_CONTROLLER_COMMAND_NAME).handle((v, e) -> {
+        return getBeanManager().invoke(PlatformConstants.REGISTER_CONTROLLER_COMMAND_NAME).handle((v, e) -> {
             if (e != null) {
-=======
-        return getBeanManager().invoke(PlatformConstants.REGISTER_CONTROLLER_COMMAND_NAME).handle((v, e) -> {
-            if(e != null) {
->>>>>>> d35eeba6
                 throw new RuntimeException(e);
             }
             @SuppressWarnings("unchecked")
