<?xml version="1.0" encoding="UTF-8"?>
<project xmlns="http://maven.apache.org/POM/4.0.0" xmlns:xsi="http://www.w3.org/2001/XMLSchema-instance"
         xsi:schemaLocation="http://maven.apache.org/POM/4.0.0 http://maven.apache.org/xsd/maven-4.0.0.xsd">
    <modelVersion>4.0.0</modelVersion>

    <groupId>com.canoo.dolphin-platform</groupId>
    <artifactId>dolphin-platform</artifactId>
    <packaging>pom</packaging>
    <version>0.1-SNAPSHOT</version>

    <modules>
        <module>java-core</module>
        <module>java-client</module>
        <module>java-server</module>
        <module>java-server-javaee</module>
        <module>java-server-spring</module>
        <module>java-client-javafx</module>
<<<<<<< HEAD
        <module>spring-boot-example</module>
        <module>wildfly-example</module>
        <module>hello-world-example</module>
        <module>icos-poc-server</module>
        <module>workflow-server</module>
        <module>performance-test</module>
        <module>todo-example/common</module>
        <module>todo-example/server</module>
        <module>todo-example/client</module>

=======
>>>>>>> 3dc40331
    </modules>


    <properties>
        <maven.compiler.target>1.7</maven.compiler.target>
        <maven.compiler.source>1.7</maven.compiler.source>
        <project.build.sourceEncoding>UTF-8</project.build.sourceEncoding>
        <open-dolphin.version>1.0-RC1</open-dolphin.version>
    </properties>

    <dependencies>
        <dependency>
            <groupId>org.testng</groupId>
            <artifactId>testng</artifactId>
            <version>6.8.21</version>
            <scope>test</scope>
        </dependency>
        <dependency>
            <groupId>org.hamcrest</groupId>
            <artifactId>java-hamcrest</artifactId>
            <version>2.0.0.0</version>
            <scope>test</scope>
        </dependency>
        <dependency>
            <groupId>org.jmockit</groupId>
            <artifactId>jmockit</artifactId>
            <version>1.16</version>
            <scope>test</scope>
        </dependency>
    </dependencies>

    <build>
        <plugins>
            <plugin>
                <groupId>org.apache.maven.plugins</groupId>
                <artifactId>maven-source-plugin</artifactId>
                <executions>
                    <execution>
                        <id>attach-sources</id>
                        <goals>
                            <goal>jar</goal>
                        </goals>
                    </execution>
                </executions>
            </plugin>
        </plugins>
    </build>

    <distributionManagement>
        <repository>
            <id>nexus</id>
            <name>Canoo's Internal Repository</name>
            <url>https://ci.canoo.com/nexus/content/repositories/releases/</url>
        </repository>
        <snapshotRepository>
            <id>nexus</id>
            <name>Canoo's Internal Snapshot Repository</name>
            <url>https://ci.canoo.com/nexus/content/repositories/snapshots/</url>
        </snapshotRepository>
    </distributionManagement>
</project><|MERGE_RESOLUTION|>--- conflicted
+++ resolved
@@ -15,19 +15,9 @@
         <module>java-server-javaee</module>
         <module>java-server-spring</module>
         <module>java-client-javafx</module>
-<<<<<<< HEAD
-        <module>spring-boot-example</module>
-        <module>wildfly-example</module>
-        <module>hello-world-example</module>
-        <module>icos-poc-server</module>
-        <module>workflow-server</module>
-        <module>performance-test</module>
         <module>todo-example/common</module>
         <module>todo-example/server</module>
         <module>todo-example/client</module>
-
-=======
->>>>>>> 3dc40331
     </modules>
 
 
