--- conflicted
+++ resolved
@@ -16,24 +16,19 @@
 package com.canoo.dolphin.server.spring;
 
 import com.canoo.dolphin.BeanManager;
-<<<<<<< HEAD
 import com.canoo.dolphin.server.DolphinSession;
 import com.canoo.dolphin.server.context.DefaultDolphinProvider;
 import com.canoo.dolphin.server.context.DolphinContextProvider;
-=======
-import com.canoo.dolphin.impl.BeanManagerImpl;
-import com.canoo.dolphin.server.context.DolphinContextHandler;
->>>>>>> 2662e37b
 import com.canoo.dolphin.server.event.DolphinEventBus;
 import com.canoo.dolphin.server.event.impl.DolphinEventBusImpl;
 import com.canoo.dolphin.server.servlet.DolphinPlatformBootstrap;
+import org.opendolphin.core.server.ServerDolphin;
 import org.springframework.beans.factory.config.ConfigurableBeanFactory;
 import org.springframework.beans.factory.config.CustomScopeConfigurer;
 import org.springframework.boot.context.embedded.ServletContextInitializer;
 import org.springframework.context.annotation.Bean;
 import org.springframework.context.annotation.Configuration;
 import org.springframework.context.annotation.Scope;
-import org.springframework.web.context.WebApplicationContext;
 
 import javax.servlet.ServletContext;
 import javax.servlet.ServletException;
@@ -63,7 +58,6 @@
      * @return the instance
      */
     @Bean
-<<<<<<< HEAD
     @ClientScoped
     protected BeanManager createManager() {
         return dolphinContextProvider.getCurrentContext().getBeanManager();
@@ -86,17 +80,6 @@
     }
 
 
-    @Bean
-    @Scope(ConfigurableBeanFactory.SCOPE_SINGLETON)
-    protected TaskExecutor createTaskExecutor() {
-        return TaskExecutorImpl.getInstance();
-=======
-    @Scope(WebApplicationContext.SCOPE_SESSION)
-    protected BeanManager createManager() {
-        return DolphinContextHandler.getCurrentContext().getBeanManager();
->>>>>>> 2662e37b
-    }
-
     /**
      * Method to create a spring managed {@link DolphinEventBus} instance in singleton scope.
      * @return the instance
