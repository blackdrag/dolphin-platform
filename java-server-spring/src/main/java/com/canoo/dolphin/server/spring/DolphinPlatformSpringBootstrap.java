--- conflicted
+++ resolved
@@ -17,15 +17,11 @@
 
 import com.canoo.dolphin.BeanManager;
 import com.canoo.dolphin.impl.BeanManagerImpl;
-import com.canoo.dolphin.server.context.DolphinContext;
+import com.canoo.dolphin.server.context.DolphinContextHandler;
 import com.canoo.dolphin.server.event.DolphinEventBus;
 import com.canoo.dolphin.server.event.impl.DolphinEventBusImpl;
 import com.canoo.dolphin.server.servlet.DolphinPlatformBootstrap;
-<<<<<<< HEAD
-import org.opendolphin.core.server.ServerDolphin;
-=======
 import org.springframework.beans.factory.config.ConfigurableBeanFactory;
->>>>>>> 474c935b
 import org.springframework.boot.context.embedded.ServletContextInitializer;
 import org.springframework.context.annotation.Bean;
 import org.springframework.context.annotation.Configuration;
@@ -33,9 +29,6 @@
 
 import javax.servlet.ServletContext;
 import javax.servlet.ServletException;
-
-import static org.springframework.beans.factory.config.ConfigurableBeanFactory.SCOPE_SINGLETON;
-import static org.springframework.web.context.WebApplicationContext.SCOPE_SESSION;
 
 /**
  * Basic Bootstrap for Spring based application. The bootstrap automatically starts the dolphin platform bootstrap.
@@ -55,36 +48,17 @@
      * @return the instance
      */
     @Bean
-    @Scope(SCOPE_SESSION)
+    @Scope("session")
     protected BeanManager createManager() {
-        return DolphinContext.getCurrentContext().getBeanManager();
+        return DolphinContextHandler.getCurrentContext().getBeanManager();
     }
 
     /**
-<<<<<<< HEAD
-     * Method to create a spring managed {@link org.opendolphin.core.server.ServerDolphin} instance in session scope.
-     * @return the instance
-     */
-    @Bean
-    @Scope(SCOPE_SESSION)
-    protected ServerDolphin createDolphin() {
-        return DolphinContext.getCurrentContext().getDolphin();
-    }
-
-    @Bean
-    @Scope(SCOPE_SINGLETON)
-    protected TaskExecutor createTaskExecutor() {
-        return TaskExecutorImpl.getInstance();
-    }
-
-    /**
-=======
->>>>>>> 474c935b
      * Method to create a spring managed {@link DolphinEventBus} instance in singleton scope.
      * @return
      */
     @Bean
-    @Scope(SCOPE_SINGLETON)
+    @Scope(ConfigurableBeanFactory.SCOPE_SINGLETON)
     protected DolphinEventBus createEventBus() {
         return DolphinEventBusImpl.getInstance();
     }
