--- conflicted
+++ resolved
@@ -1,14 +1,35 @@
+/*
+ * Copyright 2015-2016 Canoo Engineering AG.
+ *
+ * Licensed under the Apache License, Version 2.0 (the "License");
+ * you may not use this file except in compliance with the License.
+ * You may obtain a copy of the License at
+ *
+ *     http://www.apache.org/licenses/LICENSE-2.0
+ *
+ * Unless required by applicable law or agreed to in writing, software
+ * distributed under the License is distributed on an "AS IS" BASIS,
+ * WITHOUT WARRANTIES OR CONDITIONS OF ANY KIND, either express or implied.
+ * See the License for the specific language governing permissions and
+ * limitations under the License.
+ */
 package com.canoo.dolphin.client.javafx;
 
 import com.canoo.dolphin.collections.ObservableList;
 import com.canoo.dolphin.impl.collections.ObservableArrayList;
 import com.canoo.dolphin.mapping.Property;
-import javafx.beans.property.*;
+import javafx.beans.property.BooleanProperty;
+import javafx.beans.property.DoubleProperty;
+import javafx.beans.property.IntegerProperty;
+import javafx.beans.property.SimpleBooleanProperty;
+import javafx.beans.property.SimpleDoubleProperty;
+import javafx.beans.property.SimpleIntegerProperty;
+import javafx.beans.property.SimpleStringProperty;
+import javafx.beans.property.StringProperty;
 import javafx.beans.value.WritableBooleanValue;
 import javafx.beans.value.WritableDoubleValue;
 import javafx.beans.value.WritableIntegerValue;
 import javafx.beans.value.WritableStringValue;
-<<<<<<< HEAD
 import javafx.collections.FXCollections;
 import org.testng.annotations.Test;
 
@@ -17,12 +38,6 @@
 import java.util.List;
 
 import static org.testng.Assert.*;
-=======
-import org.testng.annotations.Test;
-
-import static org.testng.Assert.assertEquals;
-import static org.testng.Assert.assertNotEquals;
->>>>>>> 7fd3da3c
 
 /**
  * Created by hendrikebbers on 29.09.15.
@@ -383,8 +398,6 @@
         doubleDolphinProperty.set(0.2);
         assertEquals(stringJavaFXProperty.get(), "0.2");
 
-<<<<<<< HEAD
-=======
         doubleDolphinProperty.set(null);
         assertEquals(stringJavaFXProperty.get(), null);
 
@@ -399,7 +412,6 @@
         assertEquals(stringJavaFXProperty.get(), "0.2");
     }
 
->>>>>>> 7fd3da3c
     @Test
     public void testJavaFXIntegerUnidirectional() {
         Property<Integer> integerDolphinProperty = new MockedProperty<>();
