package com.canoo.dolphin.server.event.impl;

import com.canoo.dolphin.server.event.DolphinEventBus;
import com.canoo.dolphin.server.event.Message;
import com.canoo.dolphin.server.event.MessageListener;
import com.canoo.dolphin.event.Subscription;
import com.canoo.dolphin.server.servlet.DefaultDolphinServlet;
import groovyx.gpars.dataflow.DataflowQueue;
import org.opendolphin.core.server.EventBus;

import java.util.*;
import java.util.concurrent.TimeUnit;
import java.util.concurrent.locks.Lock;
import java.util.concurrent.locks.ReentrantLock;

public class DolphinEventBusImpl implements DolphinEventBus {

    private static DolphinEventBusImpl instance = new DolphinEventBusImpl();

    public static DolphinEventBusImpl getInstance() {
        return instance;
    }

    private EventBus eventBus = new EventBus();

    private DataflowQueue sender = new DataflowQueue();

    private Lock lock = new ReentrantLock();

    private final Object releaseVal = new Object();

    private Map<String, DataflowQueue> receiverPerSession = new HashMap<>();

    private Map<String, Set<MessageListener>> handlersPerSession = new HashMap<String, Set<MessageListener>>() {
        @Override
        public Set<MessageListener> get(Object key) {
            Set<MessageListener> eventHandlers = super.get(key);
            if (eventHandlers == null) {
                eventHandlers = new HashSet<>();
                put(key.toString(), eventHandlers);
            }
            return eventHandlers;
        }
    };

    private Map<String, List<MessageListener>> handlersPerTopic = new HashMap<String, List<MessageListener>>() {
        @Override
        public List<MessageListener> get(Object key) {
            List<MessageListener> eventHandlers = super.get(key);
            if (eventHandlers == null) {
                eventHandlers = new ArrayList<>();
                put(key.toString(), eventHandlers);
            }
            return eventHandlers;
        }
    };

    private DolphinEventBusImpl() {
    }

    public void publish(String topic, Object data) {
        eventBus.publish(sender, new Message(topic, data));
    }

    public Subscription subscribe(String topic, MessageListener handler) {
        lock.lock();
        try {
            String dolphinId = getDolphinId();
            DataflowQueue currentReceiver = receiverPerSession.get(dolphinId);
            if (currentReceiver == null) {
                currentReceiver = new DataflowQueue();
                eventBus.subscribe(currentReceiver);
            }
            handlersPerSession.get(dolphinId).add(handler);
            handlersPerTopic.get(topic).add(handler);
            return new SubscriptionImpl(this, topic, handler);
        } finally {
            lock.unlock();
        }
    }

    protected String getDolphinId() {
        return DefaultDolphinServlet.getDolphinId();
    }

    public void unregisterHandler(SubscriptionImpl subscription) {
        lock.lock();
        try {
            MessageListener handler = subscription.getHandler();
            handlersPerTopic.get(subscription.getTopic()).remove(handler);
            String dolphinId = getDolphinId();
            handlersPerSession.get(dolphinId).remove(handler);
            if (handlersPerSession.get(dolphinId).isEmpty()) {
                eventBus.unSubscribe(receiverPerSession.remove(dolphinId));
            }
        } finally {
            lock.unlock();
        }
    }

<<<<<<< HEAD
    @Override
    public void unregisterHandler(MessageHandler messageHandler) {
        lock.lock();
        try {
            for (List<MessageHandler> messageHandlers : handlersPerTopic.values()) {
                messageHandlers.remove(messageHandler);
            }
            for (Set<MessageHandler> messageHandlers : handlersPerSession.values()) {
                messageHandlers.remove(messageHandler);
            }
            String dolphinId = getDolphinId();
            if (!handlersPerSession.get(dolphinId).isEmpty()) {
                eventBus.unSubscribe(receiverPerSession.remove(dolphinId));
            }
        } finally {
            lock.unlock();
        }
    }


=======
>>>>>>> bd983362
    public void unregisterHandlersForCurrentDolphinSession() {
        lock.lock();
        try {
            String dolphinId = getDolphinId();
            Set<MessageListener> eventHandlers = handlersPerSession.remove(dolphinId);
            for (Set<MessageListener> eventHandlerSet : handlersPerSession.values()) {
                for (MessageListener eventHandler : eventHandlers) {
                    eventHandlerSet.remove(eventHandler);
                }
            }
            DataflowQueue dataflowQueue = receiverPerSession.remove(dolphinId);
            if (dataflowQueue != null) {
                eventBus.unSubscribe(dataflowQueue);
            }
        } finally {
            lock.unlock();
        }
    }

    public void listenOnEventsForCurrentDolphinSession(long time, TimeUnit unit) throws InterruptedException {
        String dolphinId = getDolphinId();
        DataflowQueue receiver = receiverPerSession.get(dolphinId);
        Object val = receiver.getVal(time, unit);
        if (val == releaseVal) {
            return;
        }
        Message event = (Message) val;
        while (event != null) {
            String topic = event.getTopic();
            lock.lock();
            try {
                List<MessageListener> eventHandlers = handlersPerTopic.get(topic);
                for (MessageListener eventHandler : eventHandlers) {
                    if (handlersPerSession.get(dolphinId).contains(eventHandler)) {
                        eventHandler.onMessage(event);
                    }
                }
            } finally {
                lock.unlock();
            }
            event = (Message) receiver.getVal(20, TimeUnit.MILLISECONDS);
        }
    }

    @SuppressWarnings("unchecked")
    public void releaseCurrentSession() {
        DataflowQueue receiverToRelease = receiverPerSession.get(getDolphinId());
        receiverToRelease.leftShift(releaseVal);
    }
}<|MERGE_RESOLUTION|>--- conflicted
+++ resolved
@@ -97,30 +97,7 @@
             lock.unlock();
         }
     }
-
-<<<<<<< HEAD
-    @Override
-    public void unregisterHandler(MessageHandler messageHandler) {
-        lock.lock();
-        try {
-            for (List<MessageHandler> messageHandlers : handlersPerTopic.values()) {
-                messageHandlers.remove(messageHandler);
-            }
-            for (Set<MessageHandler> messageHandlers : handlersPerSession.values()) {
-                messageHandlers.remove(messageHandler);
-            }
-            String dolphinId = getDolphinId();
-            if (!handlersPerSession.get(dolphinId).isEmpty()) {
-                eventBus.unSubscribe(receiverPerSession.remove(dolphinId));
-            }
-        } finally {
-            lock.unlock();
-        }
-    }
-
-
-=======
->>>>>>> bd983362
+    
     public void unregisterHandlersForCurrentDolphinSession() {
         lock.lock();
         try {
