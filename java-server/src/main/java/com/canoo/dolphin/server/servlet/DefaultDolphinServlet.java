package com.canoo.dolphin.server.servlet;

import com.canoo.dolphin.server.container.DolphinCommandManager;
import com.canoo.dolphin.server.event.DolphinEventBusImpl;
import org.opendolphin.core.server.ServerDolphin;
import org.opendolphin.core.server.ServerModelStore;
import org.opendolphin.server.adapter.DolphinServlet;

import javax.servlet.ServletContext;
import javax.servlet.ServletException;
import javax.servlet.http.HttpServletRequest;
import javax.servlet.http.HttpServletResponse;
import java.io.IOException;
import java.util.Iterator;
import java.util.ServiceLoader;
import java.util.Set;

/**
 * The default servlet of the dolphin platform. All communication is based on this servlet.
 */
public class DefaultDolphinServlet extends DolphinServlet {

    /**
     * The current command manager (based on used infarstucture - Spring or JavaEE/CDI). The instance will be loaded by SPI
     */
    private final DolphinCommandManager dolphinCommandRepository;

    /**
     * A set that contains all dolphin controllers that will be used as controllers on server site and defines the dolphin commands
     */
    private final Set<Class<?>> dolphinManagedClasses;

    /**
     * Contains the current servlet context
     */
    private static ThreadLocal<ServletContext> servletContext = new ThreadLocal<>();

    /**
     * Contains the current dolphin
     */
    private static ThreadLocal<ServerDolphin> dolphin = new ThreadLocal<>();

    private static ThreadLocal<HttpServletRequest> request = new ThreadLocal<>();

    /**
     * Default constructor
     * Loads the implementation (Spring / JavaEE) for all generic interfaces by JavaEE and searches for all controller classes that should be managed by the dolphin platform
     */
    public DefaultDolphinServlet() {
        ServiceLoader<DolphinCommandManager> serviceLoader = ServiceLoader.load(DolphinCommandManager.class);
        Iterator<DolphinCommandManager> serviceIterator = serviceLoader.iterator();
        if (serviceIterator.hasNext()) {
            this.dolphinCommandRepository = serviceIterator.next();
            if (serviceIterator.hasNext()) {
                throw new RuntimeException("More than 1 " + DolphinCommandManager.class + " found!");
            }
        } else {
            throw new RuntimeException("No " + DolphinCommandManager.class + " found!");
        }

        dolphinManagedClasses = DolphinPlatformBootstrap.findAllDolphinBeanClasses();
    }

    @Override
    protected void service(HttpServletRequest req, HttpServletResponse resp) throws ServletException, IOException {
        servletContext.set(req.getServletContext());
        request.set(req);
        dolphin.set((ServerDolphin) req.getSession(true).getAttribute(DolphinServlet.class.getName()));

        DolphinEventBusImpl.getInstance().sendEventsForCurrentDolphinSession();

        super.service(req, resp);
<<<<<<< HEAD
        request.remove();
=======

>>>>>>> 07d8067a
        servletContext.remove();
        dolphin.remove();
    }

    /**
     * Returns the current dolphin (based on the current session)
     *
     * @return the dolphin
     */
    public static ServerDolphin getServerDolphin() {
        return dolphin.get();
    }

    public static String getDolphinId() {
        return ((ServerModelStore) getServerDolphin().getModelStore()).id + "";
    }

    @Override
    protected void registerApplicationActions(ServerDolphin serverDolphin) {
        dolphin.set(serverDolphin);
        ServletContext context = servletContext.get();
        dolphinCommandRepository.initCommandsForSession(context, serverDolphin, dolphinManagedClasses);
    }

    public static void addToSession(Object o) {
        request.get().getSession().setAttribute(o.getClass().getName(), o);
    }

    @SuppressWarnings("unchecked")
    public static <T> T getFromSession(Class<T> cls) {
        return (T) request.get().getSession().getAttribute(cls.getName());
    }

}<|MERGE_RESOLUTION|>--- conflicted
+++ resolved
@@ -70,26 +70,18 @@
         DolphinEventBusImpl.getInstance().sendEventsForCurrentDolphinSession();
 
         super.service(req, resp);
-<<<<<<< HEAD
+
         request.remove();
-=======
-
->>>>>>> 07d8067a
         servletContext.remove();
         dolphin.remove();
     }
 
     /**
      * Returns the current dolphin (based on the current session)
-     *
      * @return the dolphin
      */
     public static ServerDolphin getServerDolphin() {
         return dolphin.get();
-    }
-
-    public static String getDolphinId() {
-        return ((ServerModelStore) getServerDolphin().getModelStore()).id + "";
     }
 
     @Override
@@ -108,4 +100,8 @@
         return (T) request.get().getSession().getAttribute(cls.getName());
     }
 
+    public static String getDolphinId() {
+        return ((ServerModelStore) getServerDolphin().getModelStore()).id + "";
+    }
+
 }