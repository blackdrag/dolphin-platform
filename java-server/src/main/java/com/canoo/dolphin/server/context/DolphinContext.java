/**
 * Copyright 2015-2016 Canoo Engineering AG.
 *
 * Licensed under the Apache License, Version 2.0 (the "License");
 * you may not use this file except in compliance with the License.
 * You may obtain a copy of the License at
 *
 *     http://www.apache.org/licenses/LICENSE-2.0
 *
 * Unless required by applicable law or agreed to in writing, software
 * distributed under the License is distributed on an "AS IS" BASIS,
 * WITHOUT WARRANTIES OR CONDITIONS OF ANY KIND, either express or implied.
 * See the License for the specific language governing permissions and
 * limitations under the License.
 */
package com.canoo.dolphin.server.context;

import com.canoo.dolphin.BeanManager;
import com.canoo.dolphin.event.Subscription;
import com.canoo.dolphin.impl.BeanBuilderImpl;
import com.canoo.dolphin.impl.BeanManagerImpl;
import com.canoo.dolphin.impl.BeanRepositoryImpl;
import com.canoo.dolphin.impl.ClassRepositoryImpl;
import com.canoo.dolphin.impl.InternalAttributesBean;
import com.canoo.dolphin.impl.PlatformConstants;
import com.canoo.dolphin.impl.PresentationModelBuilderFactory;
import com.canoo.dolphin.impl.collections.ListMapperImpl;
import com.canoo.dolphin.internal.BeanBuilder;
import com.canoo.dolphin.internal.BeanRepository;
import com.canoo.dolphin.internal.ClassRepository;
import com.canoo.dolphin.internal.EventDispatcher;
import com.canoo.dolphin.internal.collections.ListMapper;
import com.canoo.dolphin.server.DolphinSession;
import com.canoo.dolphin.server.container.ContainerManager;
import com.canoo.dolphin.server.controller.ControllerHandler;
import com.canoo.dolphin.server.controller.ControllerRepository;
import com.canoo.dolphin.server.event.impl.DolphinEventBusImpl;
import com.canoo.dolphin.server.impl.ServerControllerActionCallBean;
import com.canoo.dolphin.server.impl.ServerEventDispatcher;
import com.canoo.dolphin.server.impl.ServerPlatformBeanRepository;
import com.canoo.dolphin.server.impl.ServerPresentationModelBuilderFactory;
import com.canoo.dolphin.server.mbean.DolphinContextMBeanRegistry;
import com.canoo.dolphin.util.Assert;
import org.opendolphin.core.comm.Command;
import org.opendolphin.core.server.DefaultServerDolphin;
import org.opendolphin.core.server.action.DolphinServerAction;
import org.opendolphin.core.server.comm.ActionRegistry;
import org.opendolphin.core.server.comm.CommandHandler;
import org.slf4j.Logger;
import org.slf4j.LoggerFactory;

import java.util.LinkedList;
import java.util.List;
import java.util.UUID;

/**
 * This class defines the central entry point for a Dolphin Platform session on the server.
 * Each Dolphin Platform client context on the client side is connected with one {@link DolphinContext}.
 */
public class DolphinContext implements DolphinSessionProvider {

    private static final Logger LOG = LoggerFactory.getLogger(DolphinContext.class);

    private final DefaultServerDolphin dolphin;

    private final BeanRepository beanRepository;

    private final BeanManager beanManager;

    private final ControllerHandler controllerHandler;

    private final EventDispatcher dispatcher;

    private final DolphinEventBusImpl dolphinEventBus;

    private ServerPlatformBeanRepository platformBeanRepository;

    private final String id;

<<<<<<< HEAD
    private final DolphinContextMBeanRegistry mBeanRegistry;

    private final Callback<DolphinContext> onDestroyCallback;

    private final Subscription mBeanSubscription;

    public DolphinContext(ContainerManager containerManager, ControllerRepository controllerRepository, OpenDolphinFactory dolphinFactory, Callback<DolphinContext> onDestroyCallback) {
        Assert.requireNonNull(containerManager, "containerManager");
        Assert.requireNonNull(controllerRepository, "controllerRepository");
        Assert.requireNonNull(dolphinFactory, "dolphinFactory");

        this.onDestroyCallback = Assert.requireNonNull(onDestroyCallback, "onDestroyCallback");

=======
    private final DolphinSession dolphinSession;

    public DolphinContext(ContainerManager containerManager, ControllerRepository controllerRepository, OpenDolphinFactory dolphinFactory, DolphinEventBusImpl dolphinEventBus) {
        Assert.requireNonNull(containerManager, "containerManager");
        Assert.requireNonNull(controllerRepository, "controllerRepository");
        Assert.requireNonNull(dolphinFactory, "dolphinFactory");
        this.dolphinEventBus = Assert.requireNonNull(dolphinEventBus, "dolphinEventBus");
>>>>>>> 697a46bc
        //ID
        id = UUID.randomUUID().toString();

        //Init Open Dolphin
        dolphin = dolphinFactory.create();

        //Init BeanRepository
        dispatcher = new ServerEventDispatcher(dolphin);
        beanRepository = new BeanRepositoryImpl(dolphin, dispatcher);

        //Init BeanManager
        final PresentationModelBuilderFactory builderFactory = new ServerPresentationModelBuilderFactory(dolphin);
        final ClassRepository classRepository = new ClassRepositoryImpl(dolphin, beanRepository, builderFactory);
        final ListMapper listMapper = new ListMapperImpl(dolphin, classRepository, beanRepository, builderFactory, dispatcher);
        final BeanBuilder beanBuilder = new BeanBuilderImpl(classRepository, beanRepository, listMapper, builderFactory, dispatcher);
        beanManager = new BeanManagerImpl(beanRepository, beanBuilder);

        //Init MBean Support
        mBeanRegistry = new DolphinContextMBeanRegistry(id);

        //Init ControllerHandler
        controllerHandler = new ControllerHandler(mBeanRegistry, containerManager, beanManager, controllerRepository);

        dolphinSession = new DolphinSessionImpl(this);

        //Register commands
        registerDolphinPlatformDefaultCommands();

        mBeanSubscription = mBeanRegistry.registerDolphinContext(id);
    }

    private void registerDolphinPlatformDefaultCommands() {
        dolphin.register(new DolphinServerAction() {
            @Override
            public void registerIn(ActionRegistry registry) {

                registry.register(PlatformConstants.INIT_CONTEXT_COMMAND_NAME, new CommandHandler() {
                    @Override
                    public void handleCommand(Command command, List response) {
                        onInitContext();
                    }
                });

                registry.register(PlatformConstants.DESTROY_CONTEXT_COMMAND_NAME, new CommandHandler() {
                    @Override
                    public void handleCommand(Command command, List response) {
                        onDestroyContext();
                    }
                });

                registry.register(PlatformConstants.REGISTER_CONTROLLER_COMMAND_NAME, new CommandHandler() {
                    @Override
                    public void handleCommand(Command command, List response) {
                        onRegisterController();
                    }
                });

                registry.register(PlatformConstants.DESTROY_CONTROLLER_COMMAND_NAME, new CommandHandler() {
                    @Override
                    public void handleCommand(Command command, List response) {
                        onDestroyController();
                    }
                });

                registry.register(PlatformConstants.CALL_CONTROLLER_ACTION_COMMAND_NAME, new CommandHandler() {
                    @Override
                    public void handleCommand(Command command, List response) {
                        onCallControllerAction();
                    }
                });

                registry.register(PlatformConstants.POLL_EVENT_BUS_COMMAND_NAME, new CommandHandler() {
                    @Override
                    public void handleCommand(Command command, List response) {
                        onPollEventBus();
                    }
                });

                registry.register(PlatformConstants.RELEASE_EVENT_BUS_COMMAND_NAME, new CommandHandler() {
                    @Override
                    public void handleCommand(Command command, List response) {
                        onReleaseEventBus();
                    }
                });

            }
        });
    }

    private void onInitContext() {
        platformBeanRepository = new ServerPlatformBeanRepository(dolphin, beanRepository, dispatcher);
    }

    private void onDestroyContext() {
        destroy();
    }

    public void destroy() {
        //Deregister from event bus
        DolphinEventBusImpl.getInstance().unsubscribeSession(getId());

        //Destroy all controllers
        controllerHandler.destroyAllControllers();

        if(mBeanSubscription != null) {
            mBeanSubscription.unsubscribe();
        }

        onDestroyCallback.call(this);
    }

    private void onRegisterController() {
        final InternalAttributesBean bean = platformBeanRepository.getInternalAttributesBean();
        String controllerId = controllerHandler.createController(bean.getControllerName());
        bean.setControllerId(controllerId);
        Object model = controllerHandler.getControllerModel(controllerId);
        if (model != null) {
            bean.setModel(model);
        }
    }

    private void onDestroyController() {
        final InternalAttributesBean bean = platformBeanRepository.getInternalAttributesBean();
        controllerHandler.destroyController(bean.getControllerId());
    }

    private void onCallControllerAction() {
        if (platformBeanRepository == null) {
            throw new IllegalStateException("An action was called before the init-command was sent.");
        }
        final ServerControllerActionCallBean bean = platformBeanRepository.getControllerActionCallBean();
        try {
            controllerHandler.invokeAction(bean);
        } catch (Exception e) {
            LOG.error("Unexpected exception while invoking action {} on controller {}",
                    bean.getActionName(), bean.getControllerId(), e);
            bean.setError(true);
        }
    }

    private void onReleaseEventBus() {
        dolphinEventBus.release();
    }

    private void onPollEventBus() {
        try {
            dolphinEventBus.longPoll();
        } catch (InterruptedException e) {
            Thread.currentThread().interrupt();
        }
    }

    public DefaultServerDolphin getDolphin() {
        return dolphin;
    }

    public BeanManager getBeanManager() {
        return beanManager;
    }

    public String getId() {
        return id;
    }

    public List<Command> handle(List<Command> commands) {
        List<Command> results = new LinkedList<>();
        for (Command command : commands) {
            results.addAll(dolphin.getServerConnector().receive(command));
        }
        return results;
    }

    @Override
    public boolean equals(Object o) {
        if (this == o) return true;
        if (o == null || getClass() != o.getClass()) return false;

        DolphinContext that = (DolphinContext) o;

        return id.equals(that.id);

    }

    @Override
    public int hashCode() {
        return id.hashCode();
    }

    public DolphinSession getCurrentDolphinSession() {
        return dolphinSession;
    }
}<|MERGE_RESOLUTION|>--- conflicted
+++ resolved
@@ -77,29 +77,21 @@
 
     private final String id;
 
-<<<<<<< HEAD
     private final DolphinContextMBeanRegistry mBeanRegistry;
 
     private final Callback<DolphinContext> onDestroyCallback;
 
     private final Subscription mBeanSubscription;
 
-    public DolphinContext(ContainerManager containerManager, ControllerRepository controllerRepository, OpenDolphinFactory dolphinFactory, Callback<DolphinContext> onDestroyCallback) {
+    private final DolphinSession dolphinSession;
+
+    public DolphinContext(ContainerManager containerManager, ControllerRepository controllerRepository, OpenDolphinFactory dolphinFactory, DolphinEventBusImpl dolphinEventBus, Callback<DolphinContext> onDestroyCallback) {
         Assert.requireNonNull(containerManager, "containerManager");
         Assert.requireNonNull(controllerRepository, "controllerRepository");
         Assert.requireNonNull(dolphinFactory, "dolphinFactory");
-
         this.onDestroyCallback = Assert.requireNonNull(onDestroyCallback, "onDestroyCallback");
-
-=======
-    private final DolphinSession dolphinSession;
-
-    public DolphinContext(ContainerManager containerManager, ControllerRepository controllerRepository, OpenDolphinFactory dolphinFactory, DolphinEventBusImpl dolphinEventBus) {
-        Assert.requireNonNull(containerManager, "containerManager");
-        Assert.requireNonNull(controllerRepository, "controllerRepository");
-        Assert.requireNonNull(dolphinFactory, "dolphinFactory");
         this.dolphinEventBus = Assert.requireNonNull(dolphinEventBus, "dolphinEventBus");
->>>>>>> 697a46bc
+
         //ID
         id = UUID.randomUUID().toString();
 
@@ -123,7 +115,7 @@
         //Init ControllerHandler
         controllerHandler = new ControllerHandler(mBeanRegistry, containerManager, beanManager, controllerRepository);
 
-        dolphinSession = new DolphinSessionImpl(this);
+        dolphinSession = new DolphinSessionImpl(id);
 
         //Register commands
         registerDolphinPlatformDefaultCommands();
@@ -199,7 +191,7 @@
 
     public void destroy() {
         //Deregister from event bus
-        DolphinEventBusImpl.getInstance().unsubscribeSession(getId());
+        dolphinEventBus.unsubscribeSession(getId());
 
         //Destroy all controllers
         controllerHandler.destroyAllControllers();
