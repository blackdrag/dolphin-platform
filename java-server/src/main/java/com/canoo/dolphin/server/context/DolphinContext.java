/**
 * Copyright 2015-2016 Canoo Engineering AG.
 *
 * Licensed under the Apache License, Version 2.0 (the "License");
 * you may not use this file except in compliance with the License.
 * You may obtain a copy of the License at
 *
 *     http://www.apache.org/licenses/LICENSE-2.0
 *
 * Unless required by applicable law or agreed to in writing, software
 * distributed under the License is distributed on an "AS IS" BASIS,
 * WITHOUT WARRANTIES OR CONDITIONS OF ANY KIND, either express or implied.
 * See the License for the specific language governing permissions and
 * limitations under the License.
 */
package com.canoo.dolphin.server.context;

import com.canoo.dolphin.BeanManager;
import com.canoo.dolphin.impl.BeanBuilderImpl;
import com.canoo.dolphin.impl.BeanManagerImpl;
import com.canoo.dolphin.impl.BeanRepositoryImpl;
import com.canoo.dolphin.impl.ClassRepositoryImpl;
import com.canoo.dolphin.impl.InternalAttributesBean;
import com.canoo.dolphin.impl.PlatformConstants;
import com.canoo.dolphin.impl.PresentationModelBuilderFactory;
import com.canoo.dolphin.impl.collections.ListMapperImpl;
import com.canoo.dolphin.internal.BeanBuilder;
import com.canoo.dolphin.internal.BeanRepository;
import com.canoo.dolphin.internal.ClassRepository;
import com.canoo.dolphin.internal.EventDispatcher;
import com.canoo.dolphin.internal.collections.ListMapper;
import com.canoo.dolphin.server.DolphinSession;
import com.canoo.dolphin.server.container.ContainerManager;
import com.canoo.dolphin.server.controller.ControllerHandler;
import com.canoo.dolphin.server.controller.ControllerRepository;
import com.canoo.dolphin.server.event.impl.DolphinEventBusImpl;
import com.canoo.dolphin.server.impl.ServerControllerActionCallBean;
import com.canoo.dolphin.server.impl.ServerEventDispatcher;
import com.canoo.dolphin.server.impl.ServerPlatformBeanRepository;
import com.canoo.dolphin.server.impl.ServerPresentationModelBuilderFactory;
import com.canoo.dolphin.util.Assert;
import org.opendolphin.core.comm.Command;
import org.opendolphin.core.server.DefaultServerDolphin;
import org.opendolphin.core.server.action.DolphinServerAction;
import org.opendolphin.core.server.comm.ActionRegistry;
import org.opendolphin.core.server.comm.CommandHandler;
import org.slf4j.Logger;
import org.slf4j.LoggerFactory;

import java.util.LinkedList;
import java.util.List;
import java.util.UUID;

/**
 * This class defines the central entry point for a Dolphin Platform session on the server.
 * Each Dolphin Platform client context on the client side is connected with one {@link DolphinContext}.
 */
public class DolphinContext implements DolphinSessionProvider {

    private static final Logger LOG = LoggerFactory.getLogger(DolphinContext.class);

    private final DefaultServerDolphin dolphin;

    private final BeanRepository beanRepository;

    private final BeanManager beanManager;

    private final ControllerHandler controllerHandler;

    private final EventDispatcher dispatcher;

    private final DolphinEventBusImpl dolphinEventBus;

    private ServerPlatformBeanRepository platformBeanRepository;

    private final String id;

<<<<<<< HEAD
    private final DolphinSession dolphinSession;

    public DolphinContext(ContainerManager containerManager, ControllerRepository controllerRepository, OpenDolphinFactory dolphinFactory) {
        Assert.requireNonNull(containerManager, "containerManager");
        Assert.requireNonNull(controllerRepository, "controllerRepository");
        Assert.requireNonNull(dolphinFactory, "dolphinFactory");

=======
    public DolphinContext(ContainerManager containerManager, ControllerRepository controllerRepository, OpenDolphinFactory dolphinFactory, DolphinEventBusImpl dolphinEventBus) {
        Assert.requireNonNull(containerManager, "containerManager");
        Assert.requireNonNull(controllerRepository, "controllerRepository");
        Assert.requireNonNull(dolphinFactory, "dolphinFactory");
        this.dolphinEventBus = Assert.requireNonNull(dolphinEventBus, "dolphinEventBus");
>>>>>>> 7cb1a30c
        //ID
        id = UUID.randomUUID().toString();

        //Init Open Dolphin
        dolphin = dolphinFactory.create();

        //Init BeanRepository
        dispatcher = new ServerEventDispatcher(dolphin);
        beanRepository = new BeanRepositoryImpl(dolphin, dispatcher);

        //Init BeanManager
        final PresentationModelBuilderFactory builderFactory = new ServerPresentationModelBuilderFactory(dolphin);
        final ClassRepository classRepository = new ClassRepositoryImpl(dolphin, beanRepository, builderFactory);
        final ListMapper listMapper = new ListMapperImpl(dolphin, classRepository, beanRepository, builderFactory, dispatcher);
        final BeanBuilder beanBuilder = new BeanBuilderImpl(classRepository, beanRepository, listMapper, builderFactory, dispatcher);
        beanManager = new BeanManagerImpl(beanRepository, beanBuilder);

        //Init ControllerHandler
        controllerHandler = new ControllerHandler(containerManager, beanManager, controllerRepository);

        dolphinSession = new DolphinSessionImpl(this);

        //Register commands
        registerDolphinPlatformDefaultCommands();
    }

    private void registerDolphinPlatformDefaultCommands() {
        dolphin.register(new DolphinServerAction() {
            @Override
            public void registerIn(ActionRegistry registry) {

                registry.register(PlatformConstants.INIT_CONTEXT_COMMAND_NAME, new CommandHandler() {
                    @Override
                    public void handleCommand(Command command, List response) {
                        onInitContext();
                    }
                });

                registry.register(PlatformConstants.DESTROY_CONTEXT_COMMAND_NAME, new CommandHandler() {
                    @Override
                    public void handleCommand(Command command, List response) {
                        onDestroyContext();
                    }
                });

                registry.register(PlatformConstants.REGISTER_CONTROLLER_COMMAND_NAME, new CommandHandler() {
                    @Override
                    public void handleCommand(Command command, List response) {
                        onRegisterController();
                    }
                });

                registry.register(PlatformConstants.DESTROY_CONTROLLER_COMMAND_NAME, new CommandHandler() {
                    @Override
                    public void handleCommand(Command command, List response) {
                        onDestroyController();
                    }
                });

                registry.register(PlatformConstants.CALL_CONTROLLER_ACTION_COMMAND_NAME, new CommandHandler() {
                    @Override
                    public void handleCommand(Command command, List response) {
                        onCallControllerAction();
                    }
                });

                registry.register(PlatformConstants.POLL_EVENT_BUS_COMMAND_NAME, new CommandHandler() {
                    @Override
                    public void handleCommand(Command command, List response) {
                        onPollEventBus();
                    }
                });

                registry.register(PlatformConstants.RELEASE_EVENT_BUS_COMMAND_NAME, new CommandHandler() {
                    @Override
                    public void handleCommand(Command command, List response) {
                        onReleaseEventBus();
                    }
                });

            }
        });
    }

    private void onInitContext() {
        platformBeanRepository = new ServerPlatformBeanRepository(dolphin, beanRepository, dispatcher);
    }

    private void onDestroyContext() {
        //TODO: destroy all controller and model instances....
    }

    private void onRegisterController() {
        final InternalAttributesBean bean = platformBeanRepository.getInternalAttributesBean();
        String controllerId = controllerHandler.createController(bean.getControllerName());
        bean.setControllerId(controllerId);
        Object model = controllerHandler.getControllerModel(controllerId);
        if (model != null) {
            bean.setModel(model);
        }
    }

    private void onDestroyController() {
        final InternalAttributesBean bean = platformBeanRepository.getInternalAttributesBean();
        controllerHandler.destroyController(bean.getControllerId());
    }

    private void onCallControllerAction() {
        if (platformBeanRepository == null) {
            throw new IllegalStateException("An action was called before the init-command was sent.");
        }
        final ServerControllerActionCallBean bean = platformBeanRepository.getControllerActionCallBean();
        try {
            controllerHandler.invokeAction(bean);
        } catch (Exception e) {
            LOG.error("Unexpected exception while invoking action {} on controller {}",
                    bean.getActionName(), bean.getControllerId(), e);
            bean.setError(true);
        }
    }

    private void onReleaseEventBus() {
        dolphinEventBus.release();
    }

    private void onPollEventBus() {
        try {
            dolphinEventBus.longPoll();
        } catch (InterruptedException e) {
            Thread.currentThread().interrupt();
        }
    }

    public DefaultServerDolphin getDolphin() {
        return dolphin;
    }

    public BeanManager getBeanManager() {
        return beanManager;
    }

    public String getId() {
        return id;
    }

    public List<Command> handle(List<Command> commands) {
        List<Command> results = new LinkedList<>();
        for (Command command : commands) {
            results.addAll(dolphin.getServerConnector().receive(command));
        }
        return results;
    }

    @Override
    public boolean equals(Object o) {
        if (this == o) return true;
        if (o == null || getClass() != o.getClass()) return false;

        DolphinContext that = (DolphinContext) o;

        return id.equals(that.id);

    }

    @Override
    public int hashCode() {
        return id.hashCode();
    }

    public DolphinSession getDolphinSession() {
        return dolphinSession;
    }
}<|MERGE_RESOLUTION|>--- conflicted
+++ resolved
@@ -75,21 +75,13 @@
 
     private final String id;
 
-<<<<<<< HEAD
     private final DolphinSession dolphinSession;
 
-    public DolphinContext(ContainerManager containerManager, ControllerRepository controllerRepository, OpenDolphinFactory dolphinFactory) {
-        Assert.requireNonNull(containerManager, "containerManager");
-        Assert.requireNonNull(controllerRepository, "controllerRepository");
-        Assert.requireNonNull(dolphinFactory, "dolphinFactory");
-
-=======
     public DolphinContext(ContainerManager containerManager, ControllerRepository controllerRepository, OpenDolphinFactory dolphinFactory, DolphinEventBusImpl dolphinEventBus) {
         Assert.requireNonNull(containerManager, "containerManager");
         Assert.requireNonNull(controllerRepository, "controllerRepository");
         Assert.requireNonNull(dolphinFactory, "dolphinFactory");
         this.dolphinEventBus = Assert.requireNonNull(dolphinEventBus, "dolphinEventBus");
->>>>>>> 7cb1a30c
         //ID
         id = UUID.randomUUID().toString();
 
