/**
 * Copyright 2015-2016 Canoo Engineering AG.
 *
 * Licensed under the Apache License, Version 2.0 (the "License");
 * you may not use this file except in compliance with the License.
 * You may obtain a copy of the License at
 *
 *     http://www.apache.org/licenses/LICENSE-2.0
 *
 * Unless required by applicable law or agreed to in writing, software
 * distributed under the License is distributed on an "AS IS" BASIS,
 * WITHOUT WARRANTIES OR CONDITIONS OF ANY KIND, either express or implied.
 * See the License for the specific language governing permissions and
 * limitations under the License.
 */
package com.canoo.dolphin.server.context;

import com.canoo.dolphin.BeanManager;
import com.canoo.dolphin.impl.BeanBuilderImpl;
import com.canoo.dolphin.impl.BeanManagerImpl;
import com.canoo.dolphin.impl.BeanRepositoryImpl;
import com.canoo.dolphin.impl.ClassRepositoryImpl;
import com.canoo.dolphin.impl.InternalAttributesBean;
import com.canoo.dolphin.impl.PlatformConstants;
import com.canoo.dolphin.impl.PresentationModelBuilderFactory;
import com.canoo.dolphin.impl.collections.ListMapperImpl;
import com.canoo.dolphin.internal.BeanBuilder;
import com.canoo.dolphin.internal.BeanRepository;
import com.canoo.dolphin.internal.ClassRepository;
import com.canoo.dolphin.internal.EventDispatcher;
import com.canoo.dolphin.internal.collections.ListMapper;
import com.canoo.dolphin.server.DolphinSession;
import com.canoo.dolphin.server.container.ContainerManager;
import com.canoo.dolphin.server.controller.ControllerHandler;
import com.canoo.dolphin.server.controller.ControllerRepository;
import com.canoo.dolphin.server.event.impl.DolphinEventBusImpl;
import com.canoo.dolphin.server.impl.ServerControllerActionCallBean;
import com.canoo.dolphin.server.impl.ServerEventDispatcher;
import com.canoo.dolphin.server.impl.ServerPlatformBeanRepository;
import com.canoo.dolphin.server.impl.ServerPresentationModelBuilderFactory;
import com.canoo.dolphin.util.Assert;
import org.opendolphin.core.comm.Command;
import org.opendolphin.core.server.DefaultServerDolphin;
import org.opendolphin.core.server.action.DolphinServerAction;
import org.opendolphin.core.server.comm.ActionRegistry;
import org.opendolphin.core.server.comm.CommandHandler;
import org.slf4j.Logger;
import org.slf4j.LoggerFactory;

import java.util.LinkedList;
import java.util.List;
import java.util.UUID;

<<<<<<< HEAD
public class DolphinContext implements DolphinSessionProvider {
=======
/**
 * This class defines the central entry point for a Dolphin Platform session on the server.
 * Each Dolphin Platform client context on the client side is connected with one {@link DolphinContext}.
 */
public class DolphinContext {
>>>>>>> 2662e37b

    private static final Logger LOG = LoggerFactory.getLogger(DolphinContext.class);

    private final DefaultServerDolphin dolphin;

    private final BeanRepository beanRepository;

    private final BeanManager beanManager;

    private final ControllerHandler controllerHandler;

    private final EventDispatcher dispatcher;

    private ServerPlatformBeanRepository platformBeanRepository;

<<<<<<< HEAD
    private ContainerManager containerManager;

    private String id;

    private DolphinContextTaskExecutor taskExecutor;

    private DolphinSession dolphinSession;

    public DolphinContext(ContainerManager containerManager) {
        this.containerManager = containerManager;

        this.dolphinSession = new DolphinSessionImpl(this);
=======
    private final String id;

    public DolphinContext(ContainerManager containerManager, ControllerRepository controllerRepository, OpenDolphinFactory dolphinFactory) {
        Assert.requireNonNull(containerManager, "containerManager");
        Assert.requireNonNull(controllerRepository, "controllerRepository");
        Assert.requireNonNull(dolphinFactory, "dolphinFactory");
>>>>>>> 2662e37b
        //ID
        id = UUID.randomUUID().toString();

        //Init Open Dolphin
        dolphin = dolphinFactory.create();

        //Init BeanRepository
        dispatcher = new ServerEventDispatcher(dolphin);
        beanRepository = new BeanRepositoryImpl(dolphin, dispatcher);

        //Init BeanManager
        final PresentationModelBuilderFactory builderFactory = new ServerPresentationModelBuilderFactory(dolphin);
        final ClassRepository classRepository = new ClassRepositoryImpl(dolphin, beanRepository, builderFactory);
        final ListMapper listMapper = new ListMapperImpl(dolphin, classRepository, beanRepository, builderFactory, dispatcher);
        final BeanBuilder beanBuilder = new BeanBuilderImpl(classRepository, beanRepository, listMapper, builderFactory, dispatcher);
        beanManager = new BeanManagerImpl(beanRepository, beanBuilder);

        //Init ControllerHandler
        controllerHandler = new ControllerHandler(containerManager, beanManager, controllerRepository);

        //Register commands
        registerDolphinPlatformDefaultCommands();
    }

    private void registerDolphinPlatformDefaultCommands() {
        dolphin.register(new DolphinServerAction() {
            @Override
            public void registerIn(ActionRegistry registry) {

                registry.register(PlatformConstants.INIT_CONTEXT_COMMAND_NAME, new CommandHandler() {
                    @Override
                    public void handleCommand(Command command, List response) {
                        onInitContext();
                    }
                });

                registry.register(PlatformConstants.DESTROY_CONTEXT_COMMAND_NAME, new CommandHandler() {
                    @Override
                    public void handleCommand(Command command, List response) {
                        onDestroyContext();
                    }
                });

                registry.register(PlatformConstants.REGISTER_CONTROLLER_COMMAND_NAME, new CommandHandler() {
                    @Override
                    public void handleCommand(Command command, List response) {
                        onRegisterController();
                    }
                });

                registry.register(PlatformConstants.DESTROY_CONTROLLER_COMMAND_NAME, new CommandHandler() {
                    @Override
                    public void handleCommand(Command command, List response) {
                        onDestroyController();
                    }
                });

                registry.register(PlatformConstants.CALL_CONTROLLER_ACTION_COMMAND_NAME, new CommandHandler() {
                    @Override
                    public void handleCommand(Command command, List response) {
                        onCallControllerAction();
                    }
                });

                registry.register(PlatformConstants.POLL_EVENT_BUS_COMMAND_NAME, new CommandHandler() {
                    @Override
                    public void handleCommand(Command command, List response) {
                        onPollEventBus();
                    }
                });

                registry.register(PlatformConstants.RELEASE_EVENT_BUS_COMMAND_NAME, new CommandHandler() {
                    @Override
                    public void handleCommand(Command command, List response) {
                        onReleaseEventBus();
                    }
                });

            }
        });
    }

    private void onInitContext() {
        platformBeanRepository = new ServerPlatformBeanRepository(dolphin, beanRepository, dispatcher);
    }

    private void onDestroyContext() {
        //TODO: destroy all controller and model instances....
    }

    private void onRegisterController() {
        final InternalAttributesBean bean = platformBeanRepository.getInternalAttributesBean();
        String controllerId = controllerHandler.createController(bean.getControllerName());
        bean.setControllerId(controllerId);
        Object model = controllerHandler.getControllerModel(controllerId);
        if (model != null) {
            bean.setModel(model);
        }
    }

    private void onDestroyController() {
        final InternalAttributesBean bean = platformBeanRepository.getInternalAttributesBean();
        controllerHandler.destroyController(bean.getControllerId());
    }

    private void onCallControllerAction() {
        if (platformBeanRepository == null) {
            throw new IllegalStateException("An action was called before the init-command was sent.");
        }
        final ServerControllerActionCallBean bean = platformBeanRepository.getControllerActionCallBean();
        try {
            controllerHandler.invokeAction(bean);
        } catch (Exception e) {
            LOG.error("Unexpected exception while invoking action {} on controller {}",
                    bean.getActionName(), bean.getControllerId(), e);
            bean.setError(true);
        }
    }

    private void onReleaseEventBus() {
        DolphinEventBusImpl.getInstance().release();
    }

    private void onPollEventBus() {
        try {
            DolphinEventBusImpl.getInstance().longPoll();
        } catch (InterruptedException e) {
            Thread.currentThread().interrupt();
        }
    }

    public DefaultServerDolphin getDolphin() {
        return dolphin;
    }

    public BeanManager getBeanManager() {
        return beanManager;
    }

    public String getId() {
        return id;
    }

    public List<Command> handle(List<Command> commands) {
        List<Command> results = new LinkedList<>();
        for (Command command : commands) {
            results.addAll(dolphin.getServerConnector().receive(command));
        }
        return results;
    }
<<<<<<< HEAD

    @Override
    public boolean equals(Object o) {
        if (this == o) return true;
        if (o == null || getClass() != o.getClass()) return false;

        DolphinContext that = (DolphinContext) o;

        return id.equals(that.id);

    }

    @Override
    public int hashCode() {
        return id.hashCode();
    }

    public DolphinSession getDolphinSession() {
        return dolphinSession;
    }
=======
>>>>>>> 2662e37b
}<|MERGE_RESOLUTION|>--- conflicted
+++ resolved
@@ -51,15 +51,11 @@
 import java.util.List;
 import java.util.UUID;
 
-<<<<<<< HEAD
-public class DolphinContext implements DolphinSessionProvider {
-=======
 /**
  * This class defines the central entry point for a Dolphin Platform session on the server.
  * Each Dolphin Platform client context on the client side is connected with one {@link DolphinContext}.
  */
-public class DolphinContext {
->>>>>>> 2662e37b
+public class DolphinContext implements DolphinSessionProvider {
 
     private static final Logger LOG = LoggerFactory.getLogger(DolphinContext.class);
 
@@ -75,27 +71,15 @@
 
     private ServerPlatformBeanRepository platformBeanRepository;
 
-<<<<<<< HEAD
-    private ContainerManager containerManager;
-
-    private String id;
-
-    private DolphinContextTaskExecutor taskExecutor;
-
-    private DolphinSession dolphinSession;
-
-    public DolphinContext(ContainerManager containerManager) {
-        this.containerManager = containerManager;
-
-        this.dolphinSession = new DolphinSessionImpl(this);
-=======
     private final String id;
+
+    private final DolphinSession dolphinSession;
 
     public DolphinContext(ContainerManager containerManager, ControllerRepository controllerRepository, OpenDolphinFactory dolphinFactory) {
         Assert.requireNonNull(containerManager, "containerManager");
         Assert.requireNonNull(controllerRepository, "controllerRepository");
         Assert.requireNonNull(dolphinFactory, "dolphinFactory");
->>>>>>> 2662e37b
+
         //ID
         id = UUID.randomUUID().toString();
 
@@ -115,6 +99,8 @@
 
         //Init ControllerHandler
         controllerHandler = new ControllerHandler(containerManager, beanManager, controllerRepository);
+
+        dolphinSession = new DolphinSessionImpl(this);
 
         //Register commands
         registerDolphinPlatformDefaultCommands();
@@ -246,7 +232,6 @@
         }
         return results;
     }
-<<<<<<< HEAD
 
     @Override
     public boolean equals(Object o) {
@@ -267,6 +252,4 @@
     public DolphinSession getDolphinSession() {
         return dolphinSession;
     }
-=======
->>>>>>> 2662e37b
 }