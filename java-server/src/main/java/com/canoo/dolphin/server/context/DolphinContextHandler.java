--- conflicted
+++ resolved
@@ -27,18 +27,8 @@
 import javax.servlet.http.HttpServletResponse;
 import javax.servlet.http.HttpSession;
 import java.util.ArrayList;
-<<<<<<< HEAD
 import java.util.Collections;
-import java.util.Iterator;
 import java.util.List;
-import java.util.ServiceLoader;
-=======
-import java.util.HashMap;
-import java.util.List;
-import java.util.Map;
-import java.util.concurrent.locks.Lock;
-import java.util.concurrent.locks.ReentrantLock;
->>>>>>> 697a46bc
 
 /**
  * This class manages all {@link DolphinContext} instances
@@ -64,7 +54,6 @@
         this.dolphinEventBus = new DolphinEventBusImpl(this);
     }
 
-<<<<<<< HEAD
     public void handle(final HttpServletRequest request, final HttpServletResponse response) {
         final HttpSession httpSession = request.getSession();
         //This will refactored later to support a client scope (tab based in browser)
@@ -84,43 +73,16 @@
                     }
                 }
             };
-            currentContext = new DolphinContext(containerManager, controllerRepository, openDolphinFactory, onDestroyCallback);
+            currentContext = new DolphinContext(containerManager, controllerRepository, openDolphinFactory, dolphinEventBus, onDestroyCallback);
             ArrayList list = new ArrayList();
             list.add(currentContext);
             request.getSession().setAttribute(DOLPHIN_CONTEXT_MAP, list);
         } else {
             //TODO: Curtently there is only 1 dolphin context in each session
             currentContext = getContexts(request.getSession()).get(0);
-=======
-    public void handle(HttpServletRequest request, HttpServletResponse response) {
-        Assert.requireNonNull(request, "request");
-        Assert.requireNonNull(response, "response");
-        //This will refactored later to support a client scope (tab based in browser)
-        currentContextThreadLocal.remove();
-        DolphinContext currentContext;
-        globalContextMapLock.lock();
-        try {
-            List<DolphinContext> contextList = globalContextMap.get(request.getSession().getId());
-            if (contextList == null) {
-                contextList = new ArrayList<>();
-                globalContextMap.put(request.getSession().getId(), contextList);
-            }
-            if (contextList.isEmpty()) {
-                currentContext = new DolphinContext(containerManager, controllerRepository, openDolphinFactory, dolphinEventBus);
-                contextList.add(currentContext);
-            } else {
-                currentContext = contextList.get(0);
-            }
-        } finally {
-            globalContextMapLock.unlock();
->>>>>>> 697a46bc
         }
 
         currentContextThreadLocal.set(currentContext);
-<<<<<<< HEAD
-
-=======
->>>>>>> 697a46bc
         try {
             response.setHeader(PlatformConstants.CLIENT_ID_HTTP_HEADER_NAME, currentContext.getId());
             response.setHeader("Content-Type", "application/json");
@@ -143,7 +105,6 @@
         }
     }
 
-<<<<<<< HEAD
     /**
      * Deprecated because of the client scope that will iontroduced in the next version
      *
@@ -156,32 +117,21 @@
             return Collections.emptyList();
         }
         return Collections.unmodifiableList((List) contextList);
-=======
-    public void removeAllContextsInSession(HttpSession session) {
-        Assert.requireNonNull(session, "session");
-        globalContextMap.remove(session.getId());
->>>>>>> 697a46bc
     }
 
     public DolphinContext getCurrentContext() {
         return currentContextThreadLocal.get();
     }
 
-<<<<<<< HEAD
     public static void removeAllContextsInSession(HttpSession session) {
         for (DolphinContext context : getContexts(session)) {
             context.destroy();
         }
         session.removeAttribute(DOLPHIN_CONTEXT_MAP);
-=======
-    public Iterable<DolphinContext> getContextsInSession(HttpSession session) {
-        Assert.requireNonNull(session, "session");
-        return globalContextMap.get(session.getId());
     }
 
     public DolphinEventBusImpl getDolphinEventBus() {
         return dolphinEventBus;
->>>>>>> 697a46bc
     }
 
     @Override
