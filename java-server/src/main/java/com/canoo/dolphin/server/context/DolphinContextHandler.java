/*
 * Copyright 2015-2016 Canoo Engineering AG.
 *
 * Licensed under the Apache License, Version 2.0 (the "License");
 * you may not use this file except in compliance with the License.
 * You may obtain a copy of the License at
 *
 *     http://www.apache.org/licenses/LICENSE-2.0
 *
 * Unless required by applicable law or agreed to in writing, software
 * distributed under the License is distributed on an "AS IS" BASIS,
 * WITHOUT WARRANTIES OR CONDITIONS OF ANY KIND, either express or implied.
 * See the License for the specific language governing permissions and
 * limitations under the License.
 */
package com.canoo.dolphin.server.context;

import com.canoo.dolphin.impl.PlatformConstants;
import com.canoo.dolphin.server.container.ContainerManager;
<<<<<<< HEAD
import org.opendolphin.core.comm.JsonCodec;
import org.opendolphin.core.server.DefaultServerDolphin;
import org.opendolphin.core.server.ServerConnector;
import org.opendolphin.core.server.ServerDolphin;
import org.opendolphin.core.server.ServerModelStore;
=======
import org.opendolphin.core.comm.Command;
>>>>>>> 12612502

import javax.servlet.ServletContext;
import javax.servlet.http.HttpServletRequest;
import javax.servlet.http.HttpServletResponse;
import javax.servlet.http.HttpSession;
import javax.xml.ws.spi.ServiceDelegate;
import java.util.*;
import java.util.concurrent.locks.Lock;
import java.util.concurrent.locks.ReentrantLock;

public class DolphinContextHandler {

    private static final Map<String, List<DolphinContext>> globalContextMap = new HashMap<>();

    private static final Lock globalContextMapLock = new ReentrantLock();

    private static final ThreadLocal<DolphinContext> currentContextThreadLocal = new ThreadLocal<>();
    private static final ThreadLocal<String> sessionIdThreadLocal = new ThreadLocal<>();

    private final ContainerManager containerManager;

    private final static DolphinContextHandler INSTANCE = new DolphinContextHandler();

    private DolphinContextHandler() {
        ServiceLoader<ContainerManager> serviceLoader = ServiceLoader.load(ContainerManager.class);
        Iterator<ContainerManager> serviceIterator = serviceLoader.iterator();
        if (serviceIterator.hasNext()) {
            this.containerManager = serviceIterator.next();

            if (serviceIterator.hasNext()) {
                throw new RuntimeException("More than 1 " + ContainerManager.class + " found!");
            }
        } else {
            throw new RuntimeException("No " + ContainerManager.class + " found!");
        }

    }

    public void init(ServletContext servletContext) {
        this.containerManager.init(servletContext);
    }

    public void handle(HttpServletRequest request, HttpServletResponse response) {
        //This will refactored later to support a client scope (tab based in browser)
        currentContextThreadLocal.remove();
        DolphinContext currentContext;
        globalContextMapLock.lock();
        try {
            List<DolphinContext> contextList = globalContextMap.get(request.getSession().getId());
            if (contextList == null) {
                contextList = new ArrayList<>();
                globalContextMap.put(request.getSession().getId(), contextList);
            }
            if (contextList.isEmpty()) {
<<<<<<< HEAD

                //Init Open Dolphin
                final ServerModelStore modelStore = new ServerModelStore();
                final ServerConnector serverConnector = new ServerConnector();
                serverConnector.setCodec(new JsonCodec());
                serverConnector.setServerModelStore(modelStore);
                ServerDolphin dolphin = new DefaultServerDolphin(modelStore, serverConnector);
                dolphin.registerDefaultActions();

                currentContext = new DolphinContext(dolphin, containerManager, request.getServletContext());
=======
                currentContext = new DolphinContext(containerManager);
>>>>>>> 12612502
                contextList.add(currentContext);
            } else {
                currentContext = contextList.get(0);
            }
        } finally {
            globalContextMapLock.unlock();
        }
        currentContextThreadLocal.set(currentContext);
        sessionIdThreadLocal.set(request.getSession().getId());

        try {
            response.setHeader(PlatformConstants.CLIENT_ID_HTTP_HEADER_NAME, currentContext.getId());

            //copied from DolphinServlet
            StringBuilder requestJson = new StringBuilder();
            String line;
            while ((line = request.getReader().readLine()) != null) {
                requestJson.append(line).append("\n");
            }
            List<Command> commands = currentContext.getDolphin().getServerConnector().getCodec().decode(requestJson.toString());
            List<Command> results = currentContext.handle(commands);
            String jsonResponse = currentContext.getDolphin().getServerConnector().getCodec().encode(results);
            response.getOutputStream().print(jsonResponse);
        } catch (Exception e) {
            throw new RuntimeException("Error in Dolphin command handling", e);
        } finally {
            currentContextThreadLocal.remove();
            sessionIdThreadLocal.remove();
        }
    }

    /**
     * Deprecated because of the client scope that will iontroduced in the next version
     *
     * @param session
     * @return
     */
    public static List<DolphinContext> getContexts(HttpSession session) {
        globalContextMapLock.lock();
        try {
            return globalContextMap.get(session.getId());
        } finally {
            globalContextMapLock.unlock();
        }
    }

    public static DolphinContext getCurrentContext() {
        return currentContextThreadLocal.get();
    }

    public static List<DolphinContext> getAllContexts() {
        globalContextMapLock.lock();
        try {
            List<DolphinContext> ret = new ArrayList<>();
            for (List<DolphinContext> sessionList : globalContextMap.values()) {
                ret.addAll(sessionList);
            }
            return ret;
        } finally {
            globalContextMapLock.unlock();
        }
    }

    public static List<DolphinContext> getAllContextsInSession() {
        globalContextMapLock.lock();
        try {
            return globalContextMap.get(sessionIdThreadLocal.get());
        } finally {
            globalContextMapLock.unlock();
        }
    }

    public static void removeAllContextsInSession(HttpSession session) {
        globalContextMapLock.lock();
        try {
            globalContextMap.remove(session.getId());
        } finally {
            globalContextMapLock.unlock();
        }
    }

    public static DolphinContextHandler getInstance() {
        return INSTANCE;
    }
}<|MERGE_RESOLUTION|>--- conflicted
+++ resolved
@@ -17,21 +17,12 @@
 
 import com.canoo.dolphin.impl.PlatformConstants;
 import com.canoo.dolphin.server.container.ContainerManager;
-<<<<<<< HEAD
-import org.opendolphin.core.comm.JsonCodec;
-import org.opendolphin.core.server.DefaultServerDolphin;
-import org.opendolphin.core.server.ServerConnector;
-import org.opendolphin.core.server.ServerDolphin;
-import org.opendolphin.core.server.ServerModelStore;
-=======
 import org.opendolphin.core.comm.Command;
->>>>>>> 12612502
 
 import javax.servlet.ServletContext;
 import javax.servlet.http.HttpServletRequest;
 import javax.servlet.http.HttpServletResponse;
 import javax.servlet.http.HttpSession;
-import javax.xml.ws.spi.ServiceDelegate;
 import java.util.*;
 import java.util.concurrent.locks.Lock;
 import java.util.concurrent.locks.ReentrantLock;
@@ -80,20 +71,7 @@
                 globalContextMap.put(request.getSession().getId(), contextList);
             }
             if (contextList.isEmpty()) {
-<<<<<<< HEAD
-
-                //Init Open Dolphin
-                final ServerModelStore modelStore = new ServerModelStore();
-                final ServerConnector serverConnector = new ServerConnector();
-                serverConnector.setCodec(new JsonCodec());
-                serverConnector.setServerModelStore(modelStore);
-                ServerDolphin dolphin = new DefaultServerDolphin(modelStore, serverConnector);
-                dolphin.registerDefaultActions();
-
-                currentContext = new DolphinContext(dolphin, containerManager, request.getServletContext());
-=======
                 currentContext = new DolphinContext(containerManager);
->>>>>>> 12612502
                 contextList.add(currentContext);
             } else {
                 currentContext = contextList.get(0);
