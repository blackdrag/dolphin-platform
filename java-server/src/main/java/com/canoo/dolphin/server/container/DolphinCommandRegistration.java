package com.canoo.dolphin.server.container;

import com.canoo.dolphin.server.DolphinAction;
import com.canoo.dolphin.server.DolphinController;
import com.canoo.dolphin.server.Param;
import com.canoo.dolphin.server.impl.BeanRepository;
import com.canoo.dolphin.server.impl.DolphinConstants;
import com.canoo.dolphin.server.impl.DolphinUtils;
<<<<<<< HEAD
import com.canoo.dolphin.server.servlet.DefaultDolphinServlet;
import org.opendolphin.core.Attribute;
import org.opendolphin.core.Tag;
=======
import com.canoo.dolphin.server.impl.ReflectionHelper;
>>>>>>> 430206df
import org.opendolphin.core.comm.Command;
import org.opendolphin.core.server.ServerDolphin;
import org.opendolphin.core.server.ServerPresentationModel;
import org.opendolphin.core.server.action.DolphinServerAction;
import org.opendolphin.core.server.comm.ActionRegistry;
import org.opendolphin.core.server.comm.CommandHandler;

import java.lang.annotation.Annotation;
import java.lang.reflect.InvocationTargetException;
import java.lang.reflect.Method;
import java.util.ArrayList;
import java.util.List;

/**
 * Created by hendrikebbers on 18.03.15.
 */
public class DolphinCommandRegistration {

    //TODO: Die ganzen Methoden sollten nicht statisch sein. Aktuell noch Hack
    public static <T> void registerAllCommands(final ServerDolphin dolphin, final Class<? extends T> cls, final T managedObject) {
        dolphin.register(new DolphinServerAction() {
            @Override
            public void registerIn(ActionRegistry registry) {

                for (final Method method : ReflectionHelper.getInheritedDeclaredMethods(cls)) {
                    if (method.isAnnotationPresent(DolphinAction.class)) {
                        final String commandName = getCommandName(cls, method);
                        final List<String> paramNames = getParamNames(method);

                        registry.register(commandName, new CommandHandler() {
                            @Override
                            public void handleCommand(Command command, List response) {
                                try {
                                    invokeMethodWithParams(managedObject, method, paramNames, dolphin);
                                } catch (IllegalAccessException | InvocationTargetException e) {
                                    throw new RuntimeException("Can't invoke command " + commandName, e);
                                }
                            }
                        });
                    }
                }
            }
        });
    }

    private static void invokeMethodWithParams(Object instance, Method method, List<String> paramNames, ServerDolphin dolphin) throws InvocationTargetException, IllegalAccessException {
<<<<<<< HEAD
        Object[] args = getParam(dolphin, paramNames);
        DolphinUtils.invokePrivileged(method, instance, args);
=======
        Object[] args = new Object[paramNames.size()];
        for(int i = 0; i < paramNames.size(); i++) {
            args[i] = getParam(paramNames.get(i), dolphin);
        }
        ReflectionHelper.invokePrivileged(method, instance, args);
>>>>>>> 430206df
    }

    private static String getCommandName(Class<?> cls, Method method) {
        return getNameForClass(cls) + getNameSeparator() + getNameForMethod(method);
    }

    private static List<String> getParamNames(Method method) {
        final List<String> paramNames = new ArrayList<String>();

        for(int i = 0; i < method.getParameterTypes().length; i++) {
            String paramName = Integer.toString(i);
            for(Annotation annotation : method.getParameterAnnotations()[i]) {
                if(annotation.annotationType().equals(Param.class)) {
                    Param param = (Param) annotation;
                    if(param.value() != null && !param.value().isEmpty()) {
                        paramName = param.value();
                    }
                }
            }
            paramNames.add(paramName);
        }
        return paramNames;
    }

    private static Object[] getParam(ServerDolphin dolphin, List<String> names) {
        final List<Object> result = new ArrayList<>();
        final List<ServerPresentationModel> presentationModels = dolphin.findAllPresentationModelsByType(DolphinConstants.DOLPHIN_PARAMETER);
        if (!presentationModels.isEmpty()) {
            final ServerPresentationModel parameterModel = presentationModels.get(0);
            for (final String name : names) {
                final Attribute valueAttribute = parameterModel.findAttributeByPropertyNameAndTag(name, Tag.VALUE);
                final Attribute typeAttribute = parameterModel.findAttributeByPropertyNameAndTag(name, Tag.VALUE_TYPE);
                final BeanRepository beanRepository = DefaultDolphinServlet.getFromSession(BeanRepository.class);
                result.add(beanRepository.mapDolphinToObject(typeAttribute.getValue().toString(), valueAttribute.getValue()));
            }
        }
        return result.toArray(new Object[result.size()]);
    }

    private static String getNameSeparator() {
        return ":";
    }

    private static String getNameForClass(Class<?> cls) {
        String name = cls.getName();
        DolphinController controllerAnnotation = cls.getAnnotation(DolphinController.class);
        if (controllerAnnotation.value() != null && !controllerAnnotation.value().isEmpty()) {
            name = controllerAnnotation.value();
        }
        return name;
    }

    private static String getNameForMethod(Method method) {
        String name = method.getName();
        DolphinAction actionAnnotation = method.getAnnotation(DolphinAction.class);
        if (actionAnnotation.value() != null && !actionAnnotation.value().isEmpty()) {
            name = actionAnnotation.value();
        }
        return name;
    }
}<|MERGE_RESOLUTION|>--- conflicted
+++ resolved
@@ -6,13 +6,10 @@
 import com.canoo.dolphin.server.impl.BeanRepository;
 import com.canoo.dolphin.server.impl.DolphinConstants;
 import com.canoo.dolphin.server.impl.DolphinUtils;
-<<<<<<< HEAD
+import com.canoo.dolphin.server.impl.ReflectionHelper;
 import com.canoo.dolphin.server.servlet.DefaultDolphinServlet;
 import org.opendolphin.core.Attribute;
 import org.opendolphin.core.Tag;
-=======
-import com.canoo.dolphin.server.impl.ReflectionHelper;
->>>>>>> 430206df
 import org.opendolphin.core.comm.Command;
 import org.opendolphin.core.server.ServerDolphin;
 import org.opendolphin.core.server.ServerPresentationModel;
@@ -59,16 +56,8 @@
     }
 
     private static void invokeMethodWithParams(Object instance, Method method, List<String> paramNames, ServerDolphin dolphin) throws InvocationTargetException, IllegalAccessException {
-<<<<<<< HEAD
         Object[] args = getParam(dolphin, paramNames);
-        DolphinUtils.invokePrivileged(method, instance, args);
-=======
-        Object[] args = new Object[paramNames.size()];
-        for(int i = 0; i < paramNames.size(); i++) {
-            args[i] = getParam(paramNames.get(i), dolphin);
-        }
         ReflectionHelper.invokePrivileged(method, instance, args);
->>>>>>> 430206df
     }
 
     private static String getCommandName(Class<?> cls, Method method) {
