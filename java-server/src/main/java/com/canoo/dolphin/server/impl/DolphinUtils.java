package com.canoo.dolphin.server.impl;

import com.canoo.dolphin.collections.ObservableList;
import com.canoo.dolphin.mapping.DolphinBean;
import com.canoo.dolphin.mapping.DolphinProperty;
import com.canoo.dolphin.mapping.Property;

import java.lang.reflect.Field;
import java.lang.reflect.InvocationTargetException;
import java.lang.reflect.Method;
import java.security.AccessController;
import java.security.PrivilegedAction;
import java.util.ArrayList;
import java.util.Arrays;
import java.util.List;

/**
 * Created by hendrikebbers on 26.03.15.
 */
public class DolphinUtils {

    public static Object getPrivileged(final Field field, final Object bean) {
        return AccessController.doPrivileged(new PrivilegedAction<Object>() {
            @Override
            public Object run() {
                boolean wasAccessible = field.isAccessible();
                try {
                    field.setAccessible(true);
                    return field.get(bean);
                } catch (IllegalArgumentException | IllegalAccessException ex) {
                    throw new IllegalStateException("Cannot set field: "
                            + field, ex);
                } finally {
                    field.setAccessible(wasAccessible);
                }
            }
        });
    }

    public static void invokePrivileged(final Method method, final Object obj, final Object... args) {
        AccessController.doPrivileged(new PrivilegedAction<Void>() {
            @Override
            public Void run() {
                boolean wasAccessible = method.isAccessible();
                try {
                    method.setAccessible(true);
                    method.invoke(obj, args);
                    return null; // return nothing...
                } catch (InvocationTargetException | IllegalAccessException ex) {
                    throw new IllegalStateException("Cannot invoke method: "
                            + method, ex);
                } finally {
                    method.setAccessible(wasAccessible);
                }
            }
        });
    }

    public static void setPrivileged(final Field field, final Object bean,
                                     final Object value) {
        AccessController.doPrivileged(new PrivilegedAction<Void>() {
            @Override
            public Void run() {
                boolean wasAccessible = field.isAccessible();
                try {
                    field.setAccessible(true);
                    field.set(bean, value);
                    return null; // return nothing...
                } catch (IllegalArgumentException | IllegalAccessException ex) {
                    throw new IllegalStateException("Cannot set field: "
                            + field, ex);
                } finally {
                    field.setAccessible(wasAccessible);
                }
            }
        });
    }

    public static Object getPrivileged(final Field field, final Object bean) {
        return AccessController.doPrivileged(new PrivilegedAction<Object>() {
            @Override
            public Object run() {
                boolean wasAccessible = field.isAccessible();
                try {
                    field.setAccessible(true);
                    return field.get(bean); // return nothing...
                } catch (IllegalArgumentException | IllegalAccessException ex) {
                    throw new IllegalStateException("Cannot set field: "
                            + field, ex);
                } finally {
                    field.setAccessible(wasAccessible);
                }
            }
        });
    }

    public static List<Field> getInheritedDeclaredFields(Class<?> type) {
        List<Field> result = new ArrayList<>();
        Class<?> i = type;
        while (i != null && i != Object.class) {
            result.addAll(Arrays.asList(i.getDeclaredFields()));
            i = i.getSuperclass();
        }
        return result;
    }

    public static List<Method> getInheritedDeclaredMethods(Class<?> type) {
        List<Method> result = new ArrayList<>();
        Class<?> i = type;
        while (i != null && i != Object.class) {
            result.addAll(Arrays.asList(i.getDeclaredMethods()));
            i = i.getSuperclass();
        }
        return result;
    }

    public static boolean isBasicType(Class<?> cls) {
        if(cls.isPrimitive()) {
            return true;
        }
        if(cls.equals(String.class)) {
            return true;
        }
        if(cls.equals(Boolean.class)) {
            return true;
        }
        if(cls.equals(Integer.class)) {
            return true;
        }
        if(cls.equals(Double.class)) {
            return true;
        }
        if(cls.equals(Float.class)) {
            return true;
        }
        if(cls.equals(Long.class)) {
            return true;
        }
        if(cls.equals(Byte.class)) {
            return true;
        }
        if(cls.equals(Short.class)) {
            return true;
        }
        return false;
    }

    public static <T> void forAllProperties(Class<T> beanClass, FieldIterator fieldIterator) {
        for (Field field : DolphinUtils.getInheritedDeclaredFields(beanClass)) {
            if (Property.class.isAssignableFrom(field.getType())) {
                String attributeName = getDolphinAttributePropertyNameForField(field);
                fieldIterator.run(field, attributeName);
            }
        }
    }

    public static <T> void forAllObservableLists(Class<T> beanClass, FieldIterator fieldIterator) {
        for (Field field : DolphinUtils.getInheritedDeclaredFields(beanClass)) {
            if (ObservableList.class.isAssignableFrom(field.getType())) {

                String attributeName = getDolphinAttributePropertyNameForField(field);
                fieldIterator.run(field, attributeName);
            }
        }
    }

    public static String getDolphinAttributePropertyNameForField(Field propertyField) {
        String attributeName = propertyField.getName();
        DolphinProperty propertyAnnotation = propertyField.getAnnotation(DolphinProperty.class);
        if (propertyAnnotation != null && !propertyAnnotation.value().isEmpty()) {
            attributeName = propertyAnnotation.value();
        }
        return attributeName;
    }

    public static String getDolphinPresentationModelTypeForClass(Class<?> beanClass) {
        final DolphinBean beanAnnotation = beanClass.getAnnotation(DolphinBean.class);
        return beanAnnotation == null || beanAnnotation.value().isEmpty()? beanClass.getName() : beanAnnotation.value();
    }

    public interface FieldIterator {
        public abstract void run(Field field, String attributeName);
    }
<<<<<<< HEAD
=======


    public static <T> Property<T> getProperty(Object bean, String name) throws IllegalAccessException {
        for (Field field : DolphinUtils.getInheritedDeclaredFields(bean.getClass())) {
            if (Property.class.isAssignableFrom(field.getType())) {
                if(name.equals(getDolphinAttributePropertyNameForField(field))) {
                    return (Property<T>) DolphinUtils.getPrivileged(field, bean);
                }
            }
        }
        return null;
    }
>>>>>>> 357913cf
}<|MERGE_RESOLUTION|>--- conflicted
+++ resolved
@@ -76,24 +76,6 @@
         });
     }
 
-    public static Object getPrivileged(final Field field, final Object bean) {
-        return AccessController.doPrivileged(new PrivilegedAction<Object>() {
-            @Override
-            public Object run() {
-                boolean wasAccessible = field.isAccessible();
-                try {
-                    field.setAccessible(true);
-                    return field.get(bean); // return nothing...
-                } catch (IllegalArgumentException | IllegalAccessException ex) {
-                    throw new IllegalStateException("Cannot set field: "
-                            + field, ex);
-                } finally {
-                    field.setAccessible(wasAccessible);
-                }
-            }
-        });
-    }
-
     public static List<Field> getInheritedDeclaredFields(Class<?> type) {
         List<Field> result = new ArrayList<>();
         Class<?> i = type;
@@ -148,6 +130,7 @@
     public static <T> void forAllProperties(Class<T> beanClass, FieldIterator fieldIterator) {
         for (Field field : DolphinUtils.getInheritedDeclaredFields(beanClass)) {
             if (Property.class.isAssignableFrom(field.getType())) {
+
                 String attributeName = getDolphinAttributePropertyNameForField(field);
                 fieldIterator.run(field, attributeName);
             }
@@ -181,9 +164,6 @@
     public interface FieldIterator {
         public abstract void run(Field field, String attributeName);
     }
-<<<<<<< HEAD
-=======
-
 
     public static <T> Property<T> getProperty(Object bean, String name) throws IllegalAccessException {
         for (Field field : DolphinUtils.getInheritedDeclaredFields(bean.getClass())) {
@@ -195,5 +175,5 @@
         }
         return null;
     }
->>>>>>> 357913cf
+
 }